--- conflicted
+++ resolved
@@ -100,12 +100,7 @@
 
 url: #biblio-isobmff; spec: ISOBMFF; type: property;
     text: sync
-<<<<<<< HEAD
-=======
     text: cclv
-
-url: http://iso.org/#; spec: MIAF; type: property;
->>>>>>> b951a434
     text: clli
     text: mdcv
 
