--- conflicted
+++ resolved
@@ -110,24 +110,12 @@
 <h3 id="image-item">AV1 Image Item</h3>
 
 When an image item is of type <dfn value export for="AV1 Image Item Type">av01</dfn>, it is called an <dfn>AV1 Image Item</dfn>, and shall obey the following constraints:
-<<<<<<< HEAD
   - The [=AV1 Image Item=] shall be associated with an [=AV1 Item Configuration Property=].
   - The content of an [=AV1 Image Item=] is called the <dfn>AV1 Image Item Data</dfn> and shall obey the following constraints:
     - The [=AV1 Image Item Data=] shall be identical to the content of an [=AV1 Sample=] marked as 'sync', as defined in [[!AV1-ISOBMFF]].
     - The [=AV1 Image Item Data=] shall have exactly one [=Sequence Header OBU=].
     - The [=AV1 Image Item Data=] should have its <code>[=still_picture=]</code> flag set to 1.
     - The [=AV1 Image Item Data=] should have its <code>[=reduced_still_picture_header=]</code> flag set to 1.
-=======
-  - The [=AV1 Image Item=] is a coded image item in which the coded image is a single valid [=AV1 Sample=] as defined in [[!AV1-ISOBMFF]].
-  - The [=AV1 Image Item=] shall be associated with an [=AV1 Item Configuration Property=].
-
-The content of an [=AV1 Image Item=] is called the <dfn>AV1 Image Item Data</dfn>.
-The following constraints apply to [=AV1 Image Item Data=]:
-  - The [=AV1 Image Item Data=] shall be identical to the content of an [=AV1 Sample=] marked as 'sync', as defined in [[!AV1-ISOBMFF]].
-  - The [=AV1 Image Item Data=] shall have exactly one [=Sequence Header OBU=].
-  - The [=AV1 Image Item Data=] should have its <code>[=still_picture=]</code> flag set to 1.
-  - The [=AV1 Image Item Data=] should have its <code>[=reduced_still_picture_header=]</code> flag set to 1.
->>>>>>> c761b9b2
 
 <h3 id="image-item-properties">Image Item Properties</h3>
 
