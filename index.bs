--- conflicted
+++ resolved
@@ -154,25 +154,12 @@
   <h2 id="brands">Brands, Internet media types and file extensions</h2>
 
 <h3 id="image-and-image-collection-brand">AVIF image and image collection brand</h3>
-<<<<<<< HEAD
-Files that conform with the profile-independent restrictions in this document (sections [[#image-item-and-properties]] and [[#alpha-images]]) should include the brand
-<dfn value="" export="" for="AVIF Image brand">avif</dfn> in the [=compatible_brands=] field of the [=FileTypeBox=].
-<p>Files should also carry a compatible brand to identify the AVIF profile (see section [[#profiles]]), if any, with which the file complies.</p>
-<p>If <code>avif</code> is specified in the major_brand field of the FileTypeBox, the file extension and Internet Media Type should be as defined in [[#avif-mime-definition]].</p>
-
-<h3 id="image-sequence-brand">AVIF image sequence brand</h3>
-Files which contain one or more image sequences, and which conform with the profile-independent restrictions in this document (sections [[#image-item-and-properties]], [[#image-sequences]] and [[#alpha-images]]), should include the brand
-<dfn value="" export="" for="AVIF Image Sequence brand">avis</dfn> in the [=compatible_brands=] field of the [=FileTypeBox=].
-<p>Files should also carry a compatible brand to identify the AVIF profile (see section [[#profiles]]), if any, with which the file complies.</p>
-<p>If <code>avis</code> is specified in the major_brand field of the FileTypeBox, the file extension and Internet Media Type should be as defined in [[#avis-mime-definition]].</p>
-=======
 Files that conform with the profile-independent restrictions in this document (sections [[#image-item-and-properties]] and [[#alpha-images]]) should include in the [=compatible_brands=] field of the [=FileTypeBox=]:
 - the brand <dfn value="" export="" for="AVIF Image brand">avif</dfn> ,
 - the brand 'mif1' as recommended in [[!HEIF]],
 - a brand to identify the AVIF profile (see section [[#profiles]]), if any, with which the file complies.
 
-<p>If the brand <code>avif</code> is specified in the <code>major_brand</code> field of the [=FileTypeBox=], the file extension should be ".avif".
-The MIME Content Type for files with the ".avif" file extension shall be "image/avif".</p>
+<p>If <code>avif</code> is specified in the <code>major_brand</code> field of the [=FileTypeBox=], the file extension and Internet Media Type should respectively be ".avif" and "image/avif" as defined in [[#avif-mime-definition]].</p>
 
 <h3 id="image-sequence-brand">AVIF image sequence brand</h3>
 Files which contain one or more image sequences, and which conform with the profile-independent restrictions in this document (sections [[#image-item-and-properties]], [[#image-sequences]] and [[#alpha-images]]), should include in the [=compatible_brands=] field of the [=FileTypeBox=]:
@@ -180,9 +167,7 @@
 - the brand 'msf1' as recommended in [[!HEIF]],
 - a brand to identify the AVIF profile (see section [[#profiles]]), if any, with which the file complies.
 
-<p>If <code>avis</code> is specified in the <code>major_brand</code> field of the [=FileTypeBox=], the file extension should be ".avifs".
-The MIME Content Type for files with the ".avifs" file extension shall be "image/avif-sequence".</p>
->>>>>>> c200b6d6
+<p>If <code>avis</code> is specified in the major_brand field of the FileTypeBox, the file extension and Internet Media Type should be respectively ".avifs" and "image/avif-sequence" as defined in [[#avis-mime-definition]].</p>
 
   <h2 id="profiles">Profiles</h2>
 
@@ -240,7 +225,16 @@
 - The AV1 level for Main Profile shall be 5.1 or lower.
 - The AV1 level for High Profile shall be 5.1 or lower.
 
-<<<<<<< HEAD
+<div class="example">
+A file containing items compliant with this profile is expected to list the following brands, in any order, in the [=compatible_brands=] of the [=FileTypeBox=]:
+
+  <code>avif, mif1, miaf, MA1A</code>
+
+A file containing a 'pict' track compliant with this profile is expected to list the following brands, in any order, in the [=compatible_brands=] of the [=FileTypeBox=]:
+
+  <code>avis, msf1, miaf, MA1A</code>
+</div>
+
   <h2 id="mime-registration">AVIF Media Type Registrations</h2>
 
   <h3 id="avif-mime-definition">AVIF Image Item Media Type Registration</h2>
@@ -325,16 +319,4 @@
 <strong>Restrictions on usage:</strong> None
 
 <strong>Author/Change controller:</strong>
-The published specification is a work product of the Alliance for Open Media, http://aomedia.org.
-
-=======
-<div class="example">
-A file containing items compliant with this profile is expected to list the following brands, in any order, in the [=compatible_brands=] of the [=FileTypeBox=]:
-
-  <code>avif, mif1, miaf, MA1A</code>
-
-A file containing a 'pict' track compliant with this profile is expected to list the following brands, in any order, in the [=compatible_brands=] of the [=FileTypeBox=]:
-
-  <code>avis, msf1, miaf, MA1A</code>
-</div>
->>>>>>> c200b6d6
+The published specification is a work product of the Alliance for Open Media, http://aomedia.org.