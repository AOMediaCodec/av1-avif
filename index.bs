--- conflicted
+++ resolved
@@ -99,11 +99,6 @@
     text: compatible_brands
     text: FileTypeBox
     text: major_brand
-<<<<<<< HEAD
-    text: TrackTypeBox
-    text: extent
-=======
->>>>>>> 9459ef4e
 
 url: #biblio-isobmff; spec: ISOBMFF; type: property;
     text: sync
@@ -134,13 +129,8 @@
     text: Sequence Header OBU
     text: Metadata OBU
     text: Temporal Unit
-<<<<<<< HEAD
-    text: OBU
-    text: OBU Extension Header
     text: Operating Point
-=======
     text: Intra Frame
->>>>>>> 9459ef4e
 
 url: #biblio-av1; spec: AV1; type: dfn;
     text: mono_chrome
@@ -457,11 +447,8 @@
 The published specification is a work product of the Alliance for Open Media, http://aomedia.org.
 
   <h2 id="change-list">Changes since v1.0.0 release</h2>
-<<<<<<< HEAD
-- <a href="https://github.com/AOMediaCodec/av1-avif/pull/118">Define use of LayerSelectorProperty and AV1LayeredImageIndexingProperty for multi-layered images.</a>
-=======
+- <a href="https://github.com/AOMediaCodec/av1-avif/pull/118">Define properties for layered images.</a>
 - <a href="https://github.com/AOMediaCodec/av1-avif/pull/114">Extend semantics of avio brand to image items and clarify brand usage.</a>
->>>>>>> 9459ef4e
 - <a href="https://github.com/AOMediaCodec/av1-avif/pull/113">Clarify image sequence constraints in profile definitions.</a>
 - <a href="https://github.com/AOMediaCodec/av1-avif/pull/116">add support for the ContentColourVolumeBox property.</a>
 - <a href="https://github.com/AOMediaCodec/av1-avif/pull/112">Remove wrong recommendations regarding still flags in image sequences.</a>
