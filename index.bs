--- conflicted
+++ resolved
@@ -1196,12 +1196,7 @@
             <td>[=clli=]</td>
             <td>-</td>
             <td>[[!ISOBMFF]]</td>
-<<<<<<< HEAD
-            <td>[=ipco=]</td>
             <td>Used to signal HDR content light level information for an image</td>
-=======
-            <td>Used to signal HDR light level information for an image</td>
->>>>>>> aa77c707
         </tr>
         <tr>
             <td>&nbsp;</td>
@@ -1210,12 +1205,7 @@
             <td>[=cclv=]</td>
             <td>-</td>
             <td>[[!ISOBMFF]]</td>
-<<<<<<< HEAD
-            <td>[=ipco=]</td>
             <td>Used to signal HDR content color volume for an image</td>
-=======
-            <td>Used to signal HDR color volume for an image</td>
->>>>>>> aa77c707
         </tr>
         <tr>
             <td>&nbsp;</td>
@@ -1224,12 +1214,7 @@
             <td>[=mdcv=]</td>
             <td>-</td>
             <td>[[!ISOBMFF]]</td>
-<<<<<<< HEAD
-            <td>[=ipco=]</td>
             <td>Used to signal HDR mastering display color volume for an image</td>
-=======
-            <td>Used to signal HDR mastering information for an image</td>
->>>>>>> aa77c707
         </tr>
         <tr>
             <td>&nbsp;</td>
