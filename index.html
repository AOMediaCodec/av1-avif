--- conflicted
+++ resolved
@@ -1214,7 +1214,7 @@
 </style>
   <meta content="Bikeshed version 018be3f805d3272ce699a232398d6e3902d1ea8d" name="generator">
   <link href="https://AOMediaCodec.github.io/av1-avif" rel="canonical">
-  <meta content="7d53ce4c0df303aa366a58e42dac6f59a42a713e" name="document-revision">
+  <meta content="abbb6dde5b07117e1763b8ac04dd8eacb52a06aa" name="document-revision">
 <style>/* style-md-lists */
 
 /* This is a weird hack for me not yet following the commonmark spec
@@ -1463,24 +1463,14 @@
     <li>
      <a href="#brands-and-file-extensions"><span class="secno">5</span> <span class="content">Brands and file extensions</span></a>
      <ol class="toc">
-<<<<<<< HEAD
-      <li><a href="#avif-image-and-image-collection-brand"><span class="secno">5.1</span> <span class="content">AVIF image and image collection brand</span></a>
-      <li><a href="#avif-image-sequence-brand"><span class="secno">5.2</span> <span class="content">AVIF image sequence brand</span></a>
-=======
       <li><a href="#image-and-image-collection-brand"><span class="secno">5.1</span> <span class="content">AVIF image and image collection brand</span></a>
       <li><a href="#image-sequence-brand"><span class="secno">5.2</span> <span class="content">AVIF image sequence brand</span></a>
->>>>>>> c761b9b2
      </ol>
     <li>
      <a href="#profiles"><span class="secno">6</span> <span class="content">Profiles</span></a>
      <ol class="toc">
-<<<<<<< HEAD
-      <li><a href="#AVIF-baseline-profile"><span class="secno">6.1</span> <span class="content">AVIF Baseline Profile</span></a>
-      <li><a href="#AVIF-advanced-profile"><span class="secno">6.2</span> <span class="content">AVIF Advanced Profile</span></a>
-=======
       <li><a href="#baseline-profile"><span class="secno">6.1</span> <span class="content">AVIF Baseline Profile</span></a>
       <li><a href="#advanced-profile"><span class="secno">6.2</span> <span class="content">AVIF Advanced Profile</span></a>
->>>>>>> c761b9b2
      </ol>
     <li><a href="#conformance"><span class="secno"></span> <span class="content"> Conformance</span></a>
     <li>
@@ -1511,37 +1501,19 @@
    <p>When an image item is of type <dfn class="css" data-dfn-for="AV1 Image Item Type" data-dfn-type="value" data-export id="valdef-av1-image-item-type-av01">av01<a class="self-link" href="#valdef-av1-image-item-type-av01"></a></dfn>, it is called an <dfn class="dfn-paneled" data-dfn-type="dfn" data-noexport id="av1-image-item">AV1 Image Item</dfn>, and shall obey the following constraints:</p>
    <ul>
     <li data-md>
-<<<<<<< HEAD
      <p>The <a data-link-type="dfn" href="#av1-image-item" id="ref-for-av1-image-item">AV1 Image Item</a> shall be associated with an <a data-link-type="dfn" href="#av1-item-configuration-property" id="ref-for-av1-item-configuration-property">AV1 Item Configuration Property</a>.</p>
     <li data-md>
      <p>The content of an <a data-link-type="dfn" href="#av1-image-item" id="ref-for-av1-image-item①">AV1 Image Item</a> is called the <dfn class="dfn-paneled" data-dfn-type="dfn" data-noexport id="av1-image-item-data">AV1 Image Item Data</dfn> and shall obey the following constraints:</p>
      <ul>
       <li data-md>
-       <p>The <a data-link-type="dfn" href="#av1-image-item-data" id="ref-for-av1-image-item-data">AV1 Image Item Data</a> shall be identical to the content of an <a data-link-type="dfn" href="https://aomediacodec.github.io/av1-isobmff/#" id="termref-for-④">AV1 Sample</a> marked as <a class="property" data-link-type="propdesc">sync</a>, as defined in <a data-link-type="biblio" href="#biblio-av1-isobmff">[AV1-ISOBMFF]</a>.</p>
+       <p>The <a data-link-type="dfn" href="#av1-image-item-data" id="ref-for-av1-image-item-data">AV1 Image Item Data</a> shall be identical to the content of an <a data-link-type="dfn" href="https://aomediacodec.github.io/av1-isobmff/#" id="termref-for-④">AV1 Sample</a> marked as <a class="property" data-link-type="propdesc" href="http://iso.org/#" id="termref-for-⑤">sync</a>, as defined in <a data-link-type="biblio" href="#biblio-av1-isobmff">[AV1-ISOBMFF]</a>.</p>
       <li data-md>
-       <p>The <a data-link-type="dfn" href="#av1-image-item-data" id="ref-for-av1-image-item-data①">AV1 Image Item Data</a> shall have exactly one <a data-link-type="dfn" href="https://aomediacodec.github.io/av1-spec/av1-spec.pdf#" id="termref-for-⑤">Sequence Header OBU</a>.</p>
+       <p>The <a data-link-type="dfn" href="#av1-image-item-data" id="ref-for-av1-image-item-data①">AV1 Image Item Data</a> shall have exactly one <a data-link-type="dfn" href="https://aomediacodec.github.io/av1-spec/av1-spec.pdf#" id="termref-for-⑥">Sequence Header OBU</a>.</p>
       <li data-md>
-       <p>The <a data-link-type="dfn" href="#av1-image-item-data" id="ref-for-av1-image-item-data②">AV1 Image Item Data</a> should have its <code><a data-link-type="dfn" href="http://aomediacodec.github.io/av1-spec/av1-spec.pdf#" id="termref-for-⑥">still_picture</a></code> flag set to 1.</p>
+       <p>The <a data-link-type="dfn" href="#av1-image-item-data" id="ref-for-av1-image-item-data②">AV1 Image Item Data</a> should have its <code><a data-link-type="dfn" href="http://aomediacodec.github.io/av1-spec/av1-spec.pdf#" id="termref-for-⑦">still_picture</a></code> flag set to 1.</p>
       <li data-md>
-       <p>The <a data-link-type="dfn" href="#av1-image-item-data" id="ref-for-av1-image-item-data③">AV1 Image Item Data</a> should have its <code><a data-link-type="dfn" href="http://aomediacodec.github.io/av1-spec/av1-spec.pdf#" id="termref-for-⑦">reduced_still_picture_header</a></code> flag set to 1.</p>
+       <p>The <a data-link-type="dfn" href="#av1-image-item-data" id="ref-for-av1-image-item-data③">AV1 Image Item Data</a> should have its <code><a data-link-type="dfn" href="http://aomediacodec.github.io/av1-spec/av1-spec.pdf#" id="termref-for-⑧">reduced_still_picture_header</a></code> flag set to 1.</p>
      </ul>
-=======
-     <p>The <a data-link-type="dfn" href="#av1-image-item" id="ref-for-av1-image-item">AV1 Image Item</a> is a coded image item in which the coded image is a single valid <a data-link-type="dfn" href="https://aomediacodec.github.io/av1-isobmff/#" id="termref-for-④">AV1 Sample</a> as defined in <a data-link-type="biblio" href="#biblio-av1-isobmff">[AV1-ISOBMFF]</a>.</p>
-    <li data-md>
-     <p>The <a data-link-type="dfn" href="#av1-image-item" id="ref-for-av1-image-item①">AV1 Image Item</a> shall be associated with an <a data-link-type="dfn" href="#av1-item-configuration-property" id="ref-for-av1-item-configuration-property">AV1 Item Configuration Property</a>.</p>
-   </ul>
-   <p>The content of an <a data-link-type="dfn" href="#av1-image-item" id="ref-for-av1-image-item②">AV1 Image Item</a> is called the <dfn class="dfn-paneled" data-dfn-type="dfn" data-noexport id="av1-image-item-data">AV1 Image Item Data</dfn>.
-The following constraints apply to <a data-link-type="dfn" href="#av1-image-item-data" id="ref-for-av1-image-item-data">AV1 Image Item Data</a>:</p>
-   <ul>
-    <li data-md>
-     <p>The <a data-link-type="dfn" href="#av1-image-item-data" id="ref-for-av1-image-item-data①">AV1 Image Item Data</a> shall be identical to the content of an <a data-link-type="dfn" href="https://aomediacodec.github.io/av1-isobmff/#" id="termref-for-⑤">AV1 Sample</a> marked as <a class="property" data-link-type="propdesc" href="http://iso.org/#" id="termref-for-⑥">sync</a>, as defined in <a data-link-type="biblio" href="#biblio-av1-isobmff">[AV1-ISOBMFF]</a>.</p>
-    <li data-md>
-     <p>The <a data-link-type="dfn" href="#av1-image-item-data" id="ref-for-av1-image-item-data②">AV1 Image Item Data</a> shall have exactly one <a data-link-type="dfn" href="https://aomediacodec.github.io/av1-spec/av1-spec.pdf#" id="termref-for-⑦">Sequence Header OBU</a>.</p>
-    <li data-md>
-     <p>The <a data-link-type="dfn" href="#av1-image-item-data" id="ref-for-av1-image-item-data③">AV1 Image Item Data</a> should have its <code><a data-link-type="dfn" href="http://aomediacodec.github.io/av1-spec/av1-spec.pdf#" id="termref-for-⑧">still_picture</a></code> flag set to 1.</p>
-    <li data-md>
-     <p>The <a data-link-type="dfn" href="#av1-image-item-data" id="ref-for-av1-image-item-data④">AV1 Image Item Data</a> should have its <code><a data-link-type="dfn" href="http://aomediacodec.github.io/av1-spec/av1-spec.pdf#" id="termref-for-⑨">reduced_still_picture_header</a></code> flag set to 1.</p>
->>>>>>> c761b9b2
    </ul>
    <h3 class="heading settled" data-level="2.2" id="image-item-properties"><span class="secno">2.2. </span><span class="content">Image Item Properties</span><a class="self-link" href="#image-item-properties"></a></h3>
    <h4 class="heading settled" data-level="2.2.1" id="av1-configuration-item-property"><span class="secno">2.2.1. </span><span class="content">AV1 Item Configuration Property</span><a class="self-link" href="#av1-configuration-item-property"></a></h4>
@@ -1551,92 +1523,48 @@
 Mandatory (per  item):    Yes, for an image item of type 'av01'
 Quantity:                 One for an image item of type 'av01'
 </pre>
-<<<<<<< HEAD
-   <p>The syntax and semantics of the <dfn class="dfn-paneled" data-dfn-type="dfn" data-noexport id="av1-item-configuration-property">AV1 Item Configuration Property</dfn> are identical to those of the <a data-link-type="dfn" href="https://aomediacodec.github.io/av1-isobmff/#" id="termref-for-⑧">AV1CodecConfigurationBox</a> defined in <a data-link-type="biblio" href="#biblio-av1-isobmff">[AV1-ISOBMFF]</a>, with the following constraints:</p>
+   <p>The syntax and semantics of the <dfn class="dfn-paneled" data-dfn-type="dfn" data-noexport id="av1-item-configuration-property">AV1 Item Configuration Property</dfn> are identical to those of the <a data-link-type="dfn" href="https://aomediacodec.github.io/av1-isobmff/#" id="termref-for-⑨">AV1CodecConfigurationBox</a> defined in <a data-link-type="biblio" href="#biblio-av1-isobmff">[AV1-ISOBMFF]</a>, with the following constraints:</p>
    <ul>
     <li data-md>
-     <p><a data-link-type="dfn" href="https://aomediacodec.github.io/av1-spec/av1-spec.pdf#" id="termref-for-⑨">Sequence Header OBUs</a> should not be present in the <a data-link-type="dfn" href="https://aomediacodec.github.io/av1-isobmff/#" id="termref-for-①⓪">AV1CodecConfigurationBox</a>.</p>
+     <p><a data-link-type="dfn" href="https://aomediacodec.github.io/av1-spec/av1-spec.pdf#" id="termref-for-①⓪">Sequence Header OBUs</a> should not be present in the <a data-link-type="dfn" href="https://aomediacodec.github.io/av1-isobmff/#" id="termref-for-①①">AV1CodecConfigurationBox</a>.</p>
     <li data-md>
-     <p>If a <a data-link-type="dfn" href="https://aomediacodec.github.io/av1-spec/av1-spec.pdf#" id="termref-for-①①">Sequence Header OBU</a> is present in the <a data-link-type="dfn" href="https://aomediacodec.github.io/av1-isobmff/#" id="termref-for-①②">AV1CodecConfigurationBox</a>, it shall match the <a data-link-type="dfn" href="https://aomediacodec.github.io/av1-spec/av1-spec.pdf#" id="termref-for-①③">Sequence Header OBU</a> in the <a data-link-type="dfn" href="#av1-image-item-data" id="ref-for-av1-image-item-data④">AV1 Image Item Data</a>.</p>
+     <p>If a <a data-link-type="dfn" href="https://aomediacodec.github.io/av1-spec/av1-spec.pdf#" id="termref-for-①②">Sequence Header OBU</a> is present in the <a data-link-type="dfn" href="https://aomediacodec.github.io/av1-isobmff/#" id="termref-for-①③">AV1CodecConfigurationBox</a>, it shall match the <a data-link-type="dfn" href="https://aomediacodec.github.io/av1-spec/av1-spec.pdf#" id="termref-for-①④">Sequence Header OBU</a> in the <a data-link-type="dfn" href="#av1-image-item-data" id="ref-for-av1-image-item-data④">AV1 Image Item Data</a>.</p>
     <li data-md>
-     <p>The values of the fields in the <a data-link-type="dfn" href="https://aomediacodec.github.io/av1-isobmff/#" id="termref-for-①④">AV1CodecConfigurationBox</a> shall match those of the <a data-link-type="dfn" href="https://aomediacodec.github.io/av1-spec/av1-spec.pdf#" id="termref-for-①⑤">Sequence Header OBU</a> in the <a data-link-type="dfn" href="#av1-image-item-data" id="ref-for-av1-image-item-data⑤">AV1 Image Item Data</a>.</p>
+     <p>The values of the fields in the <a data-link-type="dfn" href="https://aomediacodec.github.io/av1-isobmff/#" id="termref-for-①⑤">AV1CodecConfigurationBox</a> shall match those of the <a data-link-type="dfn" href="https://aomediacodec.github.io/av1-spec/av1-spec.pdf#" id="termref-for-①⑥">Sequence Header OBU</a> in the <a data-link-type="dfn" href="#av1-image-item-data" id="ref-for-av1-image-item-data⑤">AV1 Image Item Data</a>.</p>
     <li data-md>
-     <p><a data-link-type="dfn" href="https://aomediacodec.github.io/av1-spec/av1-spec.pdf#" id="termref-for-①⑥">Metadata OBUs</a>, if present, shall match the values given in other item properties, such as the PixelInformationProperty or ColourInformationBox.</p>
+     <p><a data-link-type="dfn" href="https://aomediacodec.github.io/av1-spec/av1-spec.pdf#" id="termref-for-①⑦">Metadata OBUs</a>, if present, shall match the values given in other item properties, such as the PixelInformationProperty or ColourInformationBox.</p>
    </ul>
    <p>This property shall be marked as essential.</p>
    <h4 class="heading settled" data-level="2.2.2" id="other-item-property"><span class="secno">2.2.2. </span><span class="content">Other Item Properties</span><a class="self-link" href="#other-item-property"></a></h4>
-   <p>In addition to the Image Properties defined in <a data-link-type="biblio" href="#biblio-heif">[HEIF]</a>, such as <a class="property" data-link-type="propdesc" href="http://iso.org/#" id="termref-for-①⑦">colr</a>, <a class="property" data-link-type="propdesc" href="http://iso.org/#" id="termref-for-①⑧">pixi</a> or <a class="property" data-link-type="propdesc" href="http://iso.org/#" id="termref-for-①⑨">pasp</a>, <a data-link-type="dfn" href="#av1-image-item" id="ref-for-av1-image-item②">AV1 image items</a> MAY also be associated with <a class="property" data-link-type="propdesc" href="http://iso.org/#" id="termref-for-②⓪">clli</a> and <a class="property" data-link-type="propdesc" href="http://iso.org/#" id="termref-for-②①">mdcv</a> introduced in <a data-link-type="biblio" href="#biblio-miaf">[MIAF]</a>.</p>
-   <p>In general, it is recommended to use properties instead of <a data-link-type="dfn" href="https://aomediacodec.github.io/av1-spec/av1-spec.pdf#" id="termref-for-②②">Metadata OBUs</a> in the <a data-link-type="dfn" href="#av1-item-configuration-property" id="ref-for-av1-item-configuration-property①">AV1 Item Configuration Property</a>.</p>
+   <p>In addition to the Image Properties defined in <a data-link-type="biblio" href="#biblio-heif">[HEIF]</a>, such as <a class="property" data-link-type="propdesc" href="http://iso.org/#" id="termref-for-①⑧">colr</a>, <a class="property" data-link-type="propdesc" href="http://iso.org/#" id="termref-for-①⑨">pixi</a> or <a class="property" data-link-type="propdesc" href="http://iso.org/#" id="termref-for-②⓪">pasp</a>, <a data-link-type="dfn" href="#av1-image-item" id="ref-for-av1-image-item②">AV1 image items</a> MAY also be associated with <a class="property" data-link-type="propdesc" href="http://iso.org/#" id="termref-for-②①">clli</a> and <a class="property" data-link-type="propdesc" href="http://iso.org/#" id="termref-for-②②">mdcv</a> introduced in <a data-link-type="biblio" href="#biblio-miaf">[MIAF]</a>.</p>
+   <p>In general, it is recommended to use properties instead of <a data-link-type="dfn" href="https://aomediacodec.github.io/av1-spec/av1-spec.pdf#" id="termref-for-②③">Metadata OBUs</a> in the <a data-link-type="dfn" href="#av1-item-configuration-property" id="ref-for-av1-item-configuration-property①">AV1 Item Configuration Property</a>.</p>
    <h2 class="heading settled" data-level="3" id="image-sequences"><span class="secno">3. </span><span class="content">Image Sequences</span><a class="self-link" href="#image-sequences"></a></h2>
-   <p> An <dfn class="dfn-paneled" data-dfn-type="dfn" data-noexport id="av1-image-sequence">AV1 Image Sequence</dfn> is defined as a set of AV1 <a data-link-type="dfn" href="https://aomediacodec.github.io/av1-spec/av1-spec.pdf#" id="termref-for-②③">Temporal Units</a> stored in an <a data-link-type="dfn" href="https://aomediacodec.github.io/av1-isobmff/#" id="termref-for-②④">AV1 track</a> as defined in <a data-link-type="biblio" href="#biblio-av1-isobmff">[AV1-ISOBMFF]</a> with the following constraints: </p>
+   <p> An <dfn class="dfn-paneled" data-dfn-type="dfn" data-noexport id="av1-image-sequence">AV1 Image Sequence</dfn> is defined as a set of AV1 <a data-link-type="dfn" href="https://aomediacodec.github.io/av1-spec/av1-spec.pdf#" id="termref-for-②④">Temporal Units</a> stored in an <a data-link-type="dfn" href="https://aomediacodec.github.io/av1-isobmff/#" id="termref-for-②⑤">AV1 track</a> as defined in <a data-link-type="biblio" href="#biblio-av1-isobmff">[AV1-ISOBMFF]</a> with the following constraints: </p>
    <ul>
     <li data-md>
-     <p>The <a data-link-type="dfn" href="#av1-image-item" id="ref-for-av1-image-item③">AV1 Image Item</a> should have its <code><a data-link-type="dfn" href="http://aomediacodec.github.io/av1-spec/av1-spec.pdf#" id="termref-for-②⑤">still_picture</a></code> flag set to 1.</p>
+     <p>The <a data-link-type="dfn" href="#av1-image-item" id="ref-for-av1-image-item③">AV1 Image Item</a> should have its <code><a data-link-type="dfn" href="http://aomediacodec.github.io/av1-spec/av1-spec.pdf#" id="termref-for-②⑥">still_picture</a></code> flag set to 1.</p>
     <li data-md>
-     <p>The <a data-link-type="dfn" href="#av1-image-item" id="ref-for-av1-image-item④">AV1 Image Item</a> should have its <code><a data-link-type="dfn" href="http://aomediacodec.github.io/av1-spec/av1-spec.pdf#" id="termref-for-②⑥">reduced_still_picture_header</a></code> flag set to 1.</p>
-=======
-   <p>The syntax and semantics of the <dfn class="dfn-paneled" data-dfn-type="dfn" data-noexport id="av1-item-configuration-property">AV1 Item Configuration Property</dfn> are identical to those of the <a data-link-type="dfn" href="https://aomediacodec.github.io/av1-isobmff/#" id="termref-for-①⓪">AV1CodecConfigurationBox</a> defined in <a data-link-type="biblio" href="#biblio-av1-isobmff">[AV1-ISOBMFF]</a>, with the following constraints:</p>
-   <ul>
-    <li data-md>
-     <p><a data-link-type="dfn" href="https://aomediacodec.github.io/av1-spec/av1-spec.pdf#" id="termref-for-①①">Sequence Header OBUs</a> should not be present in the <a data-link-type="dfn" href="https://aomediacodec.github.io/av1-isobmff/#" id="termref-for-①②">AV1CodecConfigurationBox</a>.</p>
-    <li data-md>
-     <p>If a <a data-link-type="dfn" href="https://aomediacodec.github.io/av1-spec/av1-spec.pdf#" id="termref-for-①③">Sequence Header OBU</a> is present in the <a data-link-type="dfn" href="https://aomediacodec.github.io/av1-isobmff/#" id="termref-for-①④">AV1CodecConfigurationBox</a>, it shall match the <a data-link-type="dfn" href="https://aomediacodec.github.io/av1-spec/av1-spec.pdf#" id="termref-for-①⑤">Sequence Header OBU</a> in the <a data-link-type="dfn" href="#av1-image-item-data" id="ref-for-av1-image-item-data⑤">AV1 Image Item Data</a>.</p>
-    <li data-md>
-     <p>The values of the fields in the <a data-link-type="dfn" href="https://aomediacodec.github.io/av1-isobmff/#" id="termref-for-①⑥">AV1CodecConfigurationBox</a> shall match those of the <a data-link-type="dfn" href="https://aomediacodec.github.io/av1-spec/av1-spec.pdf#" id="termref-for-①⑦">Sequence Header OBU</a> in the <a data-link-type="dfn" href="#av1-image-item-data" id="ref-for-av1-image-item-data⑥">AV1 Image Item Data</a>.</p>
-    <li data-md>
-     <p><a data-link-type="dfn" href="https://aomediacodec.github.io/av1-spec/av1-spec.pdf#" id="termref-for-①⑧">Metadata OBUs</a>, if present, shall match the values given in other item properties, such as the PixelInformationProperty or ColourInformationBox.</p>
-   </ul>
-   <p>This property shall be marked as essential.</p>
-   <h4 class="heading settled" data-level="2.2.2" id="other-item-property"><span class="secno">2.2.2. </span><span class="content">Other Item Properties</span><a class="self-link" href="#other-item-property"></a></h4>
-   <p>In addition to the Image Properties defined in <a data-link-type="biblio" href="#biblio-heif">[HEIF]</a>, such as <a class="property" data-link-type="propdesc" href="http://iso.org/#" id="termref-for-①⑨">colr</a>, <a class="property" data-link-type="propdesc" href="http://iso.org/#" id="termref-for-②⓪">pixi</a> or <a class="property" data-link-type="propdesc" href="http://iso.org/#" id="termref-for-②①">pasp</a>, <a data-link-type="dfn" href="#av1-image-item" id="ref-for-av1-image-item③">AV1 image items</a> MAY also be associated with <a class="property" data-link-type="propdesc" href="http://iso.org/#" id="termref-for-②②">clli</a> and <a class="property" data-link-type="propdesc" href="http://iso.org/#" id="termref-for-②③">mdcv</a> introduced in <a data-link-type="biblio" href="#biblio-miaf">[MIAF]</a>.</p>
-   <p>In general, it is recommended to use properties instead of <a data-link-type="dfn" href="https://aomediacodec.github.io/av1-spec/av1-spec.pdf#" id="termref-for-②④">Metadata OBUs</a> in the <a data-link-type="dfn" href="#av1-item-configuration-property" id="ref-for-av1-item-configuration-property①">AV1 Item Configuration Property</a>.</p>
-   <h2 class="heading settled" data-level="3" id="image-sequences"><span class="secno">3. </span><span class="content">Image Sequences</span><a class="self-link" href="#image-sequences"></a></h2>
-   <p> An <dfn class="dfn-paneled" data-dfn-type="dfn" data-noexport id="av1-image-sequence">AV1 Image Sequence</dfn> is defined as a set of AV1 <a data-link-type="dfn" href="https://aomediacodec.github.io/av1-spec/av1-spec.pdf#" id="termref-for-②⑤">Temporal Units</a> stored in an <a data-link-type="dfn" href="https://aomediacodec.github.io/av1-isobmff/#" id="termref-for-②⑥">AV1 track</a> as defined in <a data-link-type="biblio" href="#biblio-av1-isobmff">[AV1-ISOBMFF]</a> with the following constraints: </p>
-   <ul>
-    <li data-md>
-     <p>The <a data-link-type="dfn" href="#av1-image-item" id="ref-for-av1-image-item④">AV1 Image Item</a> should have its <code><a data-link-type="dfn" href="http://aomediacodec.github.io/av1-spec/av1-spec.pdf#" id="termref-for-②⑦">still_picture</a></code> flag set to 1.</p>
-    <li data-md>
-     <p>The <a data-link-type="dfn" href="#av1-image-item" id="ref-for-av1-image-item⑤">AV1 Image Item</a> should have its <code><a data-link-type="dfn" href="http://aomediacodec.github.io/av1-spec/av1-spec.pdf#" id="termref-for-②⑧">reduced_still_picture_header</a></code> flag set to 1.</p>
->>>>>>> c761b9b2
+     <p>The <a data-link-type="dfn" href="#av1-image-item" id="ref-for-av1-image-item④">AV1 Image Item</a> should have its <code><a data-link-type="dfn" href="http://aomediacodec.github.io/av1-spec/av1-spec.pdf#" id="termref-for-②⑦">reduced_still_picture_header</a></code> flag set to 1.</p>
     <li data-md>
      <p>The track handler for an <a data-link-type="dfn" href="#av1-image-sequence" id="ref-for-av1-image-sequence">AV1 Image Sequence</a> shall be <code>pict</code>.</p>
    </ul>
    <h2 class="heading settled" data-level="4" id="alpha-images"><span class="secno">4. </span><span class="content">Alpha Image Items and Sequences</span><a class="self-link" href="#alpha-images"></a></h2>
-<<<<<<< HEAD
    <p>An <dfn class="dfn-paneled" data-dfn-type="dfn" data-noexport id="av1-alpha-image-item">AV1 Alpha Image Item</dfn> (respectively an <dfn class="dfn-paneled" data-dfn-type="dfn" data-noexport id="av1-alpha-image-sequence">AV1 Alpha Image Sequence</dfn>) is an <a data-link-type="dfn" href="#av1-image-item" id="ref-for-av1-image-item⑤">AV1 Image Item</a> (respectively <a data-link-type="dfn" href="#av1-image-sequence" id="ref-for-av1-image-sequence①">AV1 Image Sequence</a>) with the following additional constraints: </p>
    <ul>
     <li data-md>
-     <p>The <code><a data-link-type="dfn" href="http://aomediacodec.github.io/av1-spec/av1-spec.pdf#" id="termref-for-②⑦">mono_chrome</a></code> field in the <a data-link-type="dfn" href="https://aomediacodec.github.io/av1-spec/av1-spec.pdf#" id="termref-for-②⑧">Sequence Header OBU</a> shall be set to 1.</p>
-   </ul>
-   <p>In <a data-link-type="biblio" href="#biblio-isobmff">[ISOBMFF]</a> or <a data-link-type="biblio" href="#biblio-heif">[HEIF]</a> files, if an <a data-link-type="dfn" href="#av1-alpha-image-item" id="ref-for-av1-alpha-image-item">AV1 Alpha Image Item</a> (respectively. an <a data-link-type="dfn" href="#av1-alpha-image-sequence" id="ref-for-av1-alpha-image-sequence">AV1 Alpha Image Sequence</a>) is used, the <code>aux_type</code> field of the <code>AuxiliaryTypeProperty</code> (respectively <code>AuxiliaryTypeInfoBox</code>) shall be set to <code>urn:mpeg:mpegB:cicp:systems:auxiliary:alpha</code>, as defined in <a data-link-type="biblio" href="#biblio-miaf">[MIAF]</a>.</p>
-   <h2 class="heading settled" data-level="5" id="brands-and-file-extensions"><span class="secno">5. </span><span class="content">Brands and file extensions</span><a class="self-link" href="#brands-and-file-extensions"></a></h2>
-   <h3 class="heading settled" data-level="5.1" id="avif-image-and-image-collection-brand"><span class="secno">5.1. </span><span class="content">AVIF image and image collection brand</span><a class="self-link" href="#avif-image-and-image-collection-brand"></a></h3>
-    Files that conform with the profile-independent restrictions in this document (sections <a href="#image-item-and-properties">§2 Image Items and properties</a> and <a href="#alpha-images">§4 Alpha Image Items and Sequences</a>) should include the brand <dfn class="css" data-dfn-for="AVIF Image brand" data-dfn-type="value" data-export id="valdef-avif-image-brand-avif">avif<a class="self-link" href="#valdef-avif-image-brand-avif"></a></dfn> in the <a data-link-type="dfn">compatible_brands</a> field of the <a data-link-type="dfn">FileTypeBox</a>. 
-   <p>Files should also carry a compatible brand to identify the AVIF profile (see section <a href="#profiles">§6 Profiles</a>), if any, with which the file complies.</p>
-   <p>If <a class="property" data-link-type="propdesc">avif</a> is specified in the major_brand field of the FileTypeBox, the file extension should be ".avif".
-The MIME Content Type for files with the ".avif" file extension shall be "image/avif".</p>
-   <h3 class="heading settled" data-level="5.2" id="avif-image-sequence-brand"><span class="secno">5.2. </span><span class="content">AVIF image sequence brand</span><a class="self-link" href="#avif-image-sequence-brand"></a></h3>
-    Files which contain one or more image sequences, and which conform with the profile-independent restrictions in this document (sections <a href="#image-item-and-properties">§2 Image Items and properties</a>, <a href="#image-sequences">§3 Image Sequences</a> and <a href="#alpha-images">§4 Alpha Image Items and Sequences</a>), should include the brand <dfn class="css" data-dfn-for="AVIF Image Sequence brand" data-dfn-type="value" data-export id="valdef-avif-image-sequence-brand-avis">avis<a class="self-link" href="#valdef-avif-image-sequence-brand-avis"></a></dfn> in the <a data-link-type="dfn">compatible_brands</a> field of the <a data-link-type="dfn">FileTypeBox</a>. 
-   <p>Files should also carry a compatible brand to identify the AVIF profile (see section <a href="#profiles">§6 Profiles</a>), if any, with which the file complies.</p>
-   <p>If <a class="property" data-link-type="propdesc">avis</a> is specified in the major_brand field of the FileTypeBox, the file extension should be ".avifs".
-=======
-   <p>An <dfn class="dfn-paneled" data-dfn-type="dfn" data-noexport id="av1-alpha-image-item">AV1 Alpha Image Item</dfn> (respectively an <dfn class="dfn-paneled" data-dfn-type="dfn" data-noexport id="av1-alpha-image-sequence">AV1 Alpha Image Sequence</dfn>) is an <a data-link-type="dfn" href="#av1-image-item" id="ref-for-av1-image-item⑥">AV1 Image Item</a> (respectively <a data-link-type="dfn" href="#av1-image-sequence" id="ref-for-av1-image-sequence①">AV1 Image Sequence</a>) with the following additional constraints: </p>
-   <ul>
-    <li data-md>
-     <p>The <code><a data-link-type="dfn" href="http://aomediacodec.github.io/av1-spec/av1-spec.pdf#" id="termref-for-②⑨">mono_chrome</a></code> field in the <a data-link-type="dfn" href="https://aomediacodec.github.io/av1-spec/av1-spec.pdf#" id="termref-for-③⓪">Sequence Header OBU</a> shall be set to 1.</p>
+     <p>The <code><a data-link-type="dfn" href="http://aomediacodec.github.io/av1-spec/av1-spec.pdf#" id="termref-for-②⑧">mono_chrome</a></code> field in the <a data-link-type="dfn" href="https://aomediacodec.github.io/av1-spec/av1-spec.pdf#" id="termref-for-②⑨">Sequence Header OBU</a> shall be set to 1.</p>
    </ul>
    <p>In <a data-link-type="biblio" href="#biblio-isobmff">[ISOBMFF]</a> or <a data-link-type="biblio" href="#biblio-heif">[HEIF]</a> files, if an <a data-link-type="dfn" href="#av1-alpha-image-item" id="ref-for-av1-alpha-image-item">AV1 Alpha Image Item</a> (respectively. an <a data-link-type="dfn" href="#av1-alpha-image-sequence" id="ref-for-av1-alpha-image-sequence">AV1 Alpha Image Sequence</a>) is used, the <code>aux_type</code> field of the <code>AuxiliaryTypeProperty</code> (respectively <code>AuxiliaryTypeInfoBox</code>) shall be set to <code>urn:mpeg:mpegB:cicp:systems:auxiliary:alpha</code>, as defined in <a data-link-type="biblio" href="#biblio-miaf">[MIAF]</a>.</p>
    <h2 class="heading settled" data-level="5" id="brands-and-file-extensions"><span class="secno">5. </span><span class="content">Brands and file extensions</span><a class="self-link" href="#brands-and-file-extensions"></a></h2>
    <h3 class="heading settled" data-level="5.1" id="image-and-image-collection-brand"><span class="secno">5.1. </span><span class="content">AVIF image and image collection brand</span><a class="self-link" href="#image-and-image-collection-brand"></a></h3>
-    Files that conform with the profile-independent restrictions in this document (sections <a href="#image-item-and-properties">§2 Image Items and properties</a> and <a href="#alpha-images">§4 Alpha Image Items and Sequences</a>) should include the brand <dfn class="css" data-dfn-for="AVIF Image brand" data-dfn-type="value" data-export id="valdef-avif-image-brand-avif">avif<a class="self-link" href="#valdef-avif-image-brand-avif"></a></dfn> in the <a data-link-type="dfn" href="http://iso.org/#" id="termref-for-③①">compatible_brands</a> field of the <a data-link-type="dfn" href="http://iso.org/#" id="termref-for-③②">FileTypeBox</a>. 
+    Files that conform with the profile-independent restrictions in this document (sections <a href="#image-item-and-properties">§2 Image Items and properties</a> and <a href="#alpha-images">§4 Alpha Image Items and Sequences</a>) should include the brand <dfn class="css" data-dfn-for="AVIF Image brand" data-dfn-type="value" data-export id="valdef-avif-image-brand-avif">avif<a class="self-link" href="#valdef-avif-image-brand-avif"></a></dfn> in the <a data-link-type="dfn" href="http://iso.org/#" id="termref-for-③⓪">compatible_brands</a> field of the <a data-link-type="dfn" href="http://iso.org/#" id="termref-for-③①">FileTypeBox</a>. 
    <p>Files should also carry a compatible brand to identify the AVIF profile (see section <a href="#profiles">§6 Profiles</a>), if any, with which the file complies.</p>
    <p>If <code>avif</code> is specified in the major_brand field of the FileTypeBox, the file extension should be ".avif".
 The MIME Content Type for files with the ".avif" file extension shall be "image/avif".</p>
    <h3 class="heading settled" data-level="5.2" id="image-sequence-brand"><span class="secno">5.2. </span><span class="content">AVIF image sequence brand</span><a class="self-link" href="#image-sequence-brand"></a></h3>
-    Files which contain one or more image sequences, and which conform with the profile-independent restrictions in this document (sections <a href="#image-item-and-properties">§2 Image Items and properties</a>, <a href="#image-sequences">§3 Image Sequences</a> and <a href="#alpha-images">§4 Alpha Image Items and Sequences</a>), should include the brand <dfn class="css" data-dfn-for="AVIF Image Sequence brand" data-dfn-type="value" data-export id="valdef-avif-image-sequence-brand-avis">avis<a class="self-link" href="#valdef-avif-image-sequence-brand-avis"></a></dfn> in the <a data-link-type="dfn" href="http://iso.org/#" id="termref-for-③③">compatible_brands</a> field of the <a data-link-type="dfn" href="http://iso.org/#" id="termref-for-③④">FileTypeBox</a>. 
+    Files which contain one or more image sequences, and which conform with the profile-independent restrictions in this document (sections <a href="#image-item-and-properties">§2 Image Items and properties</a>, <a href="#image-sequences">§3 Image Sequences</a> and <a href="#alpha-images">§4 Alpha Image Items and Sequences</a>), should include the brand <dfn class="css" data-dfn-for="AVIF Image Sequence brand" data-dfn-type="value" data-export id="valdef-avif-image-sequence-brand-avis">avis<a class="self-link" href="#valdef-avif-image-sequence-brand-avis"></a></dfn> in the <a data-link-type="dfn" href="http://iso.org/#" id="termref-for-③②">compatible_brands</a> field of the <a data-link-type="dfn" href="http://iso.org/#" id="termref-for-③③">FileTypeBox</a>. 
    <p>Files should also carry a compatible brand to identify the AVIF profile (see section <a href="#profiles">§6 Profiles</a>), if any, with which the file complies.</p>
    <p>If <code>avis</code> is specified in the major_brand field of the FileTypeBox, the file extension should be ".avifs".
->>>>>>> c761b9b2
 The MIME Content Type for files with the ".avifs" file extension shall be "image/avif-sequence".</p>
    <h2 class="heading settled" data-level="6" id="profiles"><span class="secno">6. </span><span class="content">Profiles</span><a class="self-link" href="#profiles"></a></h2>
    <p>The profiles defined in this section are for enabling interoperability between <a data-link-type="dfn" href="#av1-image-file-format" id="ref-for-av1-image-file-format②">AV1 Image File Format</a> files and <a data-link-type="dfn" href="#av1-image-file-format" id="ref-for-av1-image-file-format③">AV1 Image File Format</a> readers/parsers.
@@ -1646,25 +1574,14 @@
    <p>The following constraints are common to all profiles defined in this specification:</p>
    <ul>
     <li data-md>
-<<<<<<< HEAD
-     <p>The file shall be compliant with the <a data-link-type="biblio" href="#biblio-miaf">[MIAF]</a> specification and list <a class="property" data-link-type="propdesc" href="http://iso.org/#" id="termref-for-②⑨">miaf</a> in the <a data-link-type="dfn">compatible_brands</a> field of the <a data-link-type="dfn">FileTypeBox</a>.</p>
+     <p>The file shall be compliant with the <a data-link-type="biblio" href="#biblio-miaf">[MIAF]</a> specification and list <a class="property" data-link-type="propdesc" href="http://iso.org/#" id="termref-for-③④">miaf</a> in the <a data-link-type="dfn" href="http://iso.org/#" id="termref-for-③⑤">compatible_brands</a> field of the <a data-link-type="dfn" href="http://iso.org/#" id="termref-for-③⑥">FileTypeBox</a>.</p>
     <li data-md>
-     <p>The <a data-link-type="dfn">primary image</a>, or one of its alternates, shall be an <a data-link-type="dfn" href="#av1-image-item" id="ref-for-av1-image-item⑥">AV1 Image Item</a> or be a derived image that references one or more items that all are <a data-link-type="dfn" href="#av1-image-item" id="ref-for-av1-image-item⑦">AV1 Image Items</a>.</p>
-   </ul>
-   <h3 class="heading settled" data-level="6.1" id="AVIF-baseline-profile"><span class="secno">6.1. </span><span class="content">AVIF Baseline Profile</span><a class="self-link" href="#AVIF-baseline-profile"></a></h3>
-   <p>This section defines the MIAF AV1 Baseline profile of <a data-link-type="biblio" href="#biblio-heif">[HEIF]</a>, specifically for <a data-link-type="biblio" href="#biblio-av1">[AV1]</a> bitstreams, based on the constraints specified in <a data-link-type="biblio" href="#biblio-miaf">[MIAF]</a> and identified by the brand <dfn class="css" data-dfn-for="AV1 Image Item Type" data-dfn-type="value" data-export id="valdef-av1-image-item-type-ma1b">MA1B<a class="self-link" href="#valdef-av1-image-item-type-ma1b"></a></dfn>.</p>
-   <p>If the brand <code>MA1B</code> is in the list of <a data-link-type="dfn">compatible_brands</a> of a TrackTypeBox or <a data-link-type="dfn">FileTypeBox</a>, the common constraints in the Profiles and brands section shall apply.</p>
-   <p>The following additional constraints apply to all <a data-link-type="dfn" href="#av1-image-item" id="ref-for-av1-image-item⑧">AV1 Image Items</a> and all <a data-link-type="dfn" href="#av1-image-sequence" id="ref-for-av1-image-sequence②">AV1 Image Sequences</a>:</p>
-=======
-     <p>The file shall be compliant with the <a data-link-type="biblio" href="#biblio-miaf">[MIAF]</a> specification and list <a class="property" data-link-type="propdesc" href="http://iso.org/#" id="termref-for-③⑤">miaf</a> in the <a data-link-type="dfn" href="http://iso.org/#" id="termref-for-③⑥">compatible_brands</a> field of the <a data-link-type="dfn" href="http://iso.org/#" id="termref-for-③⑦">FileTypeBox</a>.</p>
-    <li data-md>
-     <p>The <a data-link-type="dfn" href="http://iso.org/#" id="termref-for-③⑧">primary image</a>, or one of its alternates, shall be an <a data-link-type="dfn" href="#av1-image-item" id="ref-for-av1-image-item⑦">AV1 Image Item</a> or be a derived image that references one or more items that all are <a data-link-type="dfn" href="#av1-image-item" id="ref-for-av1-image-item⑧">AV1 Image Items</a>.</p>
+     <p>The <a data-link-type="dfn" href="http://iso.org/#" id="termref-for-③⑦">primary image</a>, or one of its alternates, shall be an <a data-link-type="dfn" href="#av1-image-item" id="ref-for-av1-image-item⑥">AV1 Image Item</a> or be a derived image that references one or more items that all are <a data-link-type="dfn" href="#av1-image-item" id="ref-for-av1-image-item⑦">AV1 Image Items</a>.</p>
    </ul>
    <h3 class="heading settled" data-level="6.1" id="baseline-profile"><span class="secno">6.1. </span><span class="content">AVIF Baseline Profile</span><a class="self-link" href="#baseline-profile"></a></h3>
    <p>This section defines the MIAF AV1 Baseline profile of <a data-link-type="biblio" href="#biblio-heif">[HEIF]</a>, specifically for <a data-link-type="biblio" href="#biblio-av1">[AV1]</a> bitstreams, based on the constraints specified in <a data-link-type="biblio" href="#biblio-miaf">[MIAF]</a> and identified by the brand <dfn class="css" data-dfn-for="AV1 Image Item Type" data-dfn-type="value" data-export id="valdef-av1-image-item-type-ma1b">MA1B<a class="self-link" href="#valdef-av1-image-item-type-ma1b"></a></dfn>.</p>
-   <p>If the brand <code>MA1B</code> is in the list of <a data-link-type="dfn" href="http://iso.org/#" id="termref-for-③⑨">compatible_brands</a> of a TrackTypeBox or <a data-link-type="dfn" href="http://iso.org/#" id="termref-for-④⓪">FileTypeBox</a>, the common constraints in the Profiles and brands section shall apply.</p>
-   <p>The following additional constraints apply to all <a data-link-type="dfn" href="#av1-image-item" id="ref-for-av1-image-item⑨">AV1 Image Items</a> and all <a data-link-type="dfn" href="#av1-image-sequence" id="ref-for-av1-image-sequence②">AV1 Image Sequences</a>:</p>
->>>>>>> c761b9b2
+   <p>If the brand <code>MA1B</code> is in the list of <a data-link-type="dfn" href="http://iso.org/#" id="termref-for-③⑧">compatible_brands</a> of a TrackTypeBox or <a data-link-type="dfn" href="http://iso.org/#" id="termref-for-③⑨">FileTypeBox</a>, the common constraints in the Profiles and brands section shall apply.</p>
+   <p>The following additional constraints apply to all <a data-link-type="dfn" href="#av1-image-item" id="ref-for-av1-image-item⑧">AV1 Image Items</a> and all <a data-link-type="dfn" href="#av1-image-sequence" id="ref-for-av1-image-sequence②">AV1 Image Sequences</a>:</p>
    <ul>
     <li data-md>
      <p>The AV1 profile shall be the Main Profile and the level shall be 5.1 or lower.</p>
@@ -1676,17 +1593,10 @@
    </ul>
    <p class="note" role="note"><span>NOTE:</span> AV1 tiers are not constrained because timing is optional in image sequences and are not relevant in image items or collections.</p>
    <p class="note" role="note"><span>NOTE:</span> Level 5.1 is chosen for the Baseline profile to ensure that no single coded image exceeds 4k resolution, as some decoder may not be able to handle larger images. It is still possible to use Baseline profile to create larger images using grid derivation.</p>
-<<<<<<< HEAD
-   <h3 class="heading settled" data-level="6.2" id="AVIF-advanced-profile"><span class="secno">6.2. </span><span class="content">AVIF Advanced Profile</span><a class="self-link" href="#AVIF-advanced-profile"></a></h3>
-   <p>This section defines the MIAF AV1 Advanced profile of <a data-link-type="biblio" href="#biblio-heif">[HEIF]</a>, specifically for <a data-link-type="biblio" href="#biblio-av1">[AV1]</a> bitstreams, based on the constraints specified in <a data-link-type="biblio" href="#biblio-miaf">[MIAF]</a> and identified by the brand <dfn class="css" data-dfn-for="AV1 Image Item Type" data-dfn-type="value" data-export id="valdef-av1-image-item-type-ma1a">MA1A<a class="self-link" href="#valdef-av1-image-item-type-ma1a"></a></dfn>.</p>
-   <p>If the brand <code>MA1A</code> is in the list of <a data-link-type="dfn">compatible_brands</a> of a TrackTypeBox or <a data-link-type="dfn">FileTypeBox</a>, the common constraints in the Profiles and brands section shall apply.</p>
-   <p>The following additional constraints apply to all <a data-link-type="dfn" href="#av1-image-item" id="ref-for-av1-image-item⑨">AV1 Image Items</a> and all <a data-link-type="dfn" href="#av1-image-sequence" id="ref-for-av1-image-sequence④">AV1 Image Sequences</a>:</p>
-=======
    <h3 class="heading settled" data-level="6.2" id="advanced-profile"><span class="secno">6.2. </span><span class="content">AVIF Advanced Profile</span><a class="self-link" href="#advanced-profile"></a></h3>
    <p>This section defines the MIAF AV1 Advanced profile of <a data-link-type="biblio" href="#biblio-heif">[HEIF]</a>, specifically for <a data-link-type="biblio" href="#biblio-av1">[AV1]</a> bitstreams, based on the constraints specified in <a data-link-type="biblio" href="#biblio-miaf">[MIAF]</a> and identified by the brand <dfn class="css" data-dfn-for="AV1 Image Item Type" data-dfn-type="value" data-export id="valdef-av1-image-item-type-ma1a">MA1A<a class="self-link" href="#valdef-av1-image-item-type-ma1a"></a></dfn>.</p>
-   <p>If the brand <code>MA1A</code> is in the list of <a data-link-type="dfn" href="http://iso.org/#" id="termref-for-④①">compatible_brands</a> of a TrackTypeBox or <a data-link-type="dfn" href="http://iso.org/#" id="termref-for-④②">FileTypeBox</a>, the common constraints in the Profiles and brands section shall apply.</p>
-   <p>The following additional constraints apply to all <a data-link-type="dfn" href="#av1-image-item" id="ref-for-av1-image-item①⓪">AV1 Image Items</a> and all <a data-link-type="dfn" href="#av1-image-sequence" id="ref-for-av1-image-sequence④">AV1 Image Sequences</a>:</p>
->>>>>>> c761b9b2
+   <p>If the brand <code>MA1A</code> is in the list of <a data-link-type="dfn" href="http://iso.org/#" id="termref-for-④⓪">compatible_brands</a> of a TrackTypeBox or <a data-link-type="dfn" href="http://iso.org/#" id="termref-for-④①">FileTypeBox</a>, the common constraints in the Profiles and brands section shall apply.</p>
+   <p>The following additional constraints apply to all <a data-link-type="dfn" href="#av1-image-item" id="ref-for-av1-image-item⑨">AV1 Image Items</a> and all <a data-link-type="dfn" href="#av1-image-sequence" id="ref-for-av1-image-sequence④">AV1 Image Sequences</a>:</p>
    <ul>
     <li data-md>
      <p>The AV1 profile shall be the High Profile and the level shall be 6.0 or lower.</p>
@@ -1935,11 +1845,7 @@
   <aside class="dfn-panel" data-for="term-for-">
    <a href="https://aomediacodec.github.io/av1-isobmff/#">https://aomediacodec.github.io/av1-isobmff/#</a><b>Referenced in:</b>
    <ul>
-<<<<<<< HEAD
     <li><a href="#termref-for-">2.1. AV1 Image Item</a>
-=======
-    <li><a href="#termref-for-">2.1. AV1 Image Item</a> <a href="#termref-for-">(2)</a>
->>>>>>> c761b9b2
     <li><a href="#termref-for-">2.2.1. AV1 Item Configuration Property</a> <a href="#termref-for-">(2)</a> <a href="#termref-for-">(3)</a> <a href="#termref-for-">(4)</a>
     <li><a href="#termref-for-">3. Image Sequences</a>
    </ul>
@@ -1947,11 +1853,7 @@
   <aside class="dfn-panel" data-for="term-for-">
    <a href="https://aomediacodec.github.io/av1-isobmff/#">https://aomediacodec.github.io/av1-isobmff/#</a><b>Referenced in:</b>
    <ul>
-<<<<<<< HEAD
     <li><a href="#termref-for-">2.1. AV1 Image Item</a>
-=======
-    <li><a href="#termref-for-">2.1. AV1 Image Item</a> <a href="#termref-for-">(2)</a>
->>>>>>> c761b9b2
     <li><a href="#termref-for-">2.2.1. AV1 Item Configuration Property</a> <a href="#termref-for-">(2)</a> <a href="#termref-for-">(3)</a> <a href="#termref-for-">(4)</a>
     <li><a href="#termref-for-">3. Image Sequences</a>
    </ul>
@@ -1959,120 +1861,9 @@
   <aside class="dfn-panel" data-for="term-for-">
    <a href="https://aomediacodec.github.io/av1-isobmff/#">https://aomediacodec.github.io/av1-isobmff/#</a><b>Referenced in:</b>
    <ul>
-<<<<<<< HEAD
     <li><a href="#termref-for-">2.1. AV1 Image Item</a>
-=======
-    <li><a href="#termref-for-">2.1. AV1 Image Item</a> <a href="#termref-for-">(2)</a>
->>>>>>> c761b9b2
     <li><a href="#termref-for-">2.2.1. AV1 Item Configuration Property</a> <a href="#termref-for-">(2)</a> <a href="#termref-for-">(3)</a> <a href="#termref-for-">(4)</a>
     <li><a href="#termref-for-">3. Image Sequences</a>
-   </ul>
-  </aside>
-  <aside class="dfn-panel" data-for="term-for-">
-   <a href="http://iso.org/#">http://iso.org/#</a><b>Referenced in:</b>
-   <ul>
-    <li><a href="#termref-for-">1. Scope</a>
-<<<<<<< HEAD
-    <li><a href="#termref-for-">2.2.2. Other Item Properties</a> <a href="#termref-for-">(2)</a> <a href="#termref-for-">(3)</a> <a href="#termref-for-">(4)</a> <a href="#termref-for-">(5)</a>
-    <li><a href="#termref-for-">6. Profiles</a>
-=======
-    <li><a href="#termref-for-">2.1. AV1 Image Item</a>
-    <li><a href="#termref-for-">2.2.2. Other Item Properties</a> <a href="#termref-for-">(2)</a> <a href="#termref-for-">(3)</a> <a href="#termref-for-">(4)</a> <a href="#termref-for-">(5)</a>
-    <li><a href="#termref-for-">5.1. AVIF image and image collection brand</a> <a href="#termref-for-">(2)</a>
-    <li><a href="#termref-for-">5.2. AVIF image sequence brand</a> <a href="#termref-for-">(2)</a>
-    <li><a href="#termref-for-">6. Profiles</a> <a href="#termref-for-">(2)</a> <a href="#termref-for-">(3)</a> <a href="#termref-for-">(4)</a>
-    <li><a href="#termref-for-">6.1. AVIF Baseline Profile</a> <a href="#termref-for-">(2)</a>
-    <li><a href="#termref-for-">6.2. AVIF Advanced Profile</a> <a href="#termref-for-">(2)</a>
->>>>>>> c761b9b2
-   </ul>
-  </aside>
-  <aside class="dfn-panel" data-for="term-for-">
-   <a href="http://iso.org/#">http://iso.org/#</a><b>Referenced in:</b>
-   <ul>
-    <li><a href="#termref-for-">1. Scope</a>
-<<<<<<< HEAD
-    <li><a href="#termref-for-">2.2.2. Other Item Properties</a> <a href="#termref-for-">(2)</a> <a href="#termref-for-">(3)</a> <a href="#termref-for-">(4)</a> <a href="#termref-for-">(5)</a>
-    <li><a href="#termref-for-">6. Profiles</a>
-=======
-    <li><a href="#termref-for-">2.1. AV1 Image Item</a>
-    <li><a href="#termref-for-">2.2.2. Other Item Properties</a> <a href="#termref-for-">(2)</a> <a href="#termref-for-">(3)</a> <a href="#termref-for-">(4)</a> <a href="#termref-for-">(5)</a>
-    <li><a href="#termref-for-">5.1. AVIF image and image collection brand</a> <a href="#termref-for-">(2)</a>
-    <li><a href="#termref-for-">5.2. AVIF image sequence brand</a> <a href="#termref-for-">(2)</a>
-    <li><a href="#termref-for-">6. Profiles</a> <a href="#termref-for-">(2)</a> <a href="#termref-for-">(3)</a> <a href="#termref-for-">(4)</a>
-    <li><a href="#termref-for-">6.1. AVIF Baseline Profile</a> <a href="#termref-for-">(2)</a>
-    <li><a href="#termref-for-">6.2. AVIF Advanced Profile</a> <a href="#termref-for-">(2)</a>
->>>>>>> c761b9b2
-   </ul>
-  </aside>
-  <aside class="dfn-panel" data-for="term-for-">
-   <a href="http://iso.org/#">http://iso.org/#</a><b>Referenced in:</b>
-   <ul>
-    <li><a href="#termref-for-">1. Scope</a>
-<<<<<<< HEAD
-    <li><a href="#termref-for-">2.2.2. Other Item Properties</a> <a href="#termref-for-">(2)</a> <a href="#termref-for-">(3)</a> <a href="#termref-for-">(4)</a> <a href="#termref-for-">(5)</a>
-    <li><a href="#termref-for-">6. Profiles</a>
-=======
-    <li><a href="#termref-for-">2.1. AV1 Image Item</a>
-    <li><a href="#termref-for-">2.2.2. Other Item Properties</a> <a href="#termref-for-">(2)</a> <a href="#termref-for-">(3)</a> <a href="#termref-for-">(4)</a> <a href="#termref-for-">(5)</a>
-    <li><a href="#termref-for-">5.1. AVIF image and image collection brand</a> <a href="#termref-for-">(2)</a>
-    <li><a href="#termref-for-">5.2. AVIF image sequence brand</a> <a href="#termref-for-">(2)</a>
-    <li><a href="#termref-for-">6. Profiles</a> <a href="#termref-for-">(2)</a> <a href="#termref-for-">(3)</a> <a href="#termref-for-">(4)</a>
-    <li><a href="#termref-for-">6.1. AVIF Baseline Profile</a> <a href="#termref-for-">(2)</a>
-    <li><a href="#termref-for-">6.2. AVIF Advanced Profile</a> <a href="#termref-for-">(2)</a>
->>>>>>> c761b9b2
-   </ul>
-  </aside>
-  <aside class="dfn-panel" data-for="term-for-">
-   <a href="http://iso.org/#">http://iso.org/#</a><b>Referenced in:</b>
-   <ul>
-    <li><a href="#termref-for-">1. Scope</a>
-<<<<<<< HEAD
-    <li><a href="#termref-for-">2.2.2. Other Item Properties</a> <a href="#termref-for-">(2)</a> <a href="#termref-for-">(3)</a> <a href="#termref-for-">(4)</a> <a href="#termref-for-">(5)</a>
-    <li><a href="#termref-for-">6. Profiles</a>
-=======
-    <li><a href="#termref-for-">2.1. AV1 Image Item</a>
-    <li><a href="#termref-for-">2.2.2. Other Item Properties</a> <a href="#termref-for-">(2)</a> <a href="#termref-for-">(3)</a> <a href="#termref-for-">(4)</a> <a href="#termref-for-">(5)</a>
-    <li><a href="#termref-for-">5.1. AVIF image and image collection brand</a> <a href="#termref-for-">(2)</a>
-    <li><a href="#termref-for-">5.2. AVIF image sequence brand</a> <a href="#termref-for-">(2)</a>
-    <li><a href="#termref-for-">6. Profiles</a> <a href="#termref-for-">(2)</a> <a href="#termref-for-">(3)</a> <a href="#termref-for-">(4)</a>
-    <li><a href="#termref-for-">6.1. AVIF Baseline Profile</a> <a href="#termref-for-">(2)</a>
-    <li><a href="#termref-for-">6.2. AVIF Advanced Profile</a> <a href="#termref-for-">(2)</a>
->>>>>>> c761b9b2
-   </ul>
-  </aside>
-  <aside class="dfn-panel" data-for="term-for-">
-   <a href="http://iso.org/#">http://iso.org/#</a><b>Referenced in:</b>
-   <ul>
-    <li><a href="#termref-for-">1. Scope</a>
-<<<<<<< HEAD
-    <li><a href="#termref-for-">2.2.2. Other Item Properties</a> <a href="#termref-for-">(2)</a> <a href="#termref-for-">(3)</a> <a href="#termref-for-">(4)</a> <a href="#termref-for-">(5)</a>
-    <li><a href="#termref-for-">6. Profiles</a>
-=======
-    <li><a href="#termref-for-">2.1. AV1 Image Item</a>
-    <li><a href="#termref-for-">2.2.2. Other Item Properties</a> <a href="#termref-for-">(2)</a> <a href="#termref-for-">(3)</a> <a href="#termref-for-">(4)</a> <a href="#termref-for-">(5)</a>
-    <li><a href="#termref-for-">5.1. AVIF image and image collection brand</a> <a href="#termref-for-">(2)</a>
-    <li><a href="#termref-for-">5.2. AVIF image sequence brand</a> <a href="#termref-for-">(2)</a>
-    <li><a href="#termref-for-">6. Profiles</a> <a href="#termref-for-">(2)</a> <a href="#termref-for-">(3)</a> <a href="#termref-for-">(4)</a>
-    <li><a href="#termref-for-">6.1. AVIF Baseline Profile</a> <a href="#termref-for-">(2)</a>
-    <li><a href="#termref-for-">6.2. AVIF Advanced Profile</a> <a href="#termref-for-">(2)</a>
->>>>>>> c761b9b2
-   </ul>
-  </aside>
-  <aside class="dfn-panel" data-for="term-for-">
-   <a href="http://iso.org/#">http://iso.org/#</a><b>Referenced in:</b>
-   <ul>
-    <li><a href="#termref-for-">1. Scope</a>
-<<<<<<< HEAD
-    <li><a href="#termref-for-">2.2.2. Other Item Properties</a> <a href="#termref-for-">(2)</a> <a href="#termref-for-">(3)</a> <a href="#termref-for-">(4)</a> <a href="#termref-for-">(5)</a>
-    <li><a href="#termref-for-">6. Profiles</a>
-=======
-    <li><a href="#termref-for-">2.1. AV1 Image Item</a>
-    <li><a href="#termref-for-">2.2.2. Other Item Properties</a> <a href="#termref-for-">(2)</a> <a href="#termref-for-">(3)</a> <a href="#termref-for-">(4)</a> <a href="#termref-for-">(5)</a>
-    <li><a href="#termref-for-">5.1. AVIF image and image collection brand</a> <a href="#termref-for-">(2)</a>
-    <li><a href="#termref-for-">5.2. AVIF image sequence brand</a> <a href="#termref-for-">(2)</a>
-    <li><a href="#termref-for-">6. Profiles</a> <a href="#termref-for-">(2)</a> <a href="#termref-for-">(3)</a> <a href="#termref-for-">(4)</a>
-    <li><a href="#termref-for-">6.1. AVIF Baseline Profile</a> <a href="#termref-for-">(2)</a>
-    <li><a href="#termref-for-">6.2. AVIF Advanced Profile</a> <a href="#termref-for-">(2)</a>
    </ul>
   </aside>
   <aside class="dfn-panel" data-for="term-for-">
@@ -2125,7 +1916,84 @@
     <li><a href="#termref-for-">6. Profiles</a> <a href="#termref-for-">(2)</a> <a href="#termref-for-">(3)</a> <a href="#termref-for-">(4)</a>
     <li><a href="#termref-for-">6.1. AVIF Baseline Profile</a> <a href="#termref-for-">(2)</a>
     <li><a href="#termref-for-">6.2. AVIF Advanced Profile</a> <a href="#termref-for-">(2)</a>
->>>>>>> c761b9b2
+   </ul>
+  </aside>
+  <aside class="dfn-panel" data-for="term-for-">
+   <a href="http://iso.org/#">http://iso.org/#</a><b>Referenced in:</b>
+   <ul>
+    <li><a href="#termref-for-">1. Scope</a>
+    <li><a href="#termref-for-">2.1. AV1 Image Item</a>
+    <li><a href="#termref-for-">2.2.2. Other Item Properties</a> <a href="#termref-for-">(2)</a> <a href="#termref-for-">(3)</a> <a href="#termref-for-">(4)</a> <a href="#termref-for-">(5)</a>
+    <li><a href="#termref-for-">5.1. AVIF image and image collection brand</a> <a href="#termref-for-">(2)</a>
+    <li><a href="#termref-for-">5.2. AVIF image sequence brand</a> <a href="#termref-for-">(2)</a>
+    <li><a href="#termref-for-">6. Profiles</a> <a href="#termref-for-">(2)</a> <a href="#termref-for-">(3)</a> <a href="#termref-for-">(4)</a>
+    <li><a href="#termref-for-">6.1. AVIF Baseline Profile</a> <a href="#termref-for-">(2)</a>
+    <li><a href="#termref-for-">6.2. AVIF Advanced Profile</a> <a href="#termref-for-">(2)</a>
+   </ul>
+  </aside>
+  <aside class="dfn-panel" data-for="term-for-">
+   <a href="http://iso.org/#">http://iso.org/#</a><b>Referenced in:</b>
+   <ul>
+    <li><a href="#termref-for-">1. Scope</a>
+    <li><a href="#termref-for-">2.1. AV1 Image Item</a>
+    <li><a href="#termref-for-">2.2.2. Other Item Properties</a> <a href="#termref-for-">(2)</a> <a href="#termref-for-">(3)</a> <a href="#termref-for-">(4)</a> <a href="#termref-for-">(5)</a>
+    <li><a href="#termref-for-">5.1. AVIF image and image collection brand</a> <a href="#termref-for-">(2)</a>
+    <li><a href="#termref-for-">5.2. AVIF image sequence brand</a> <a href="#termref-for-">(2)</a>
+    <li><a href="#termref-for-">6. Profiles</a> <a href="#termref-for-">(2)</a> <a href="#termref-for-">(3)</a> <a href="#termref-for-">(4)</a>
+    <li><a href="#termref-for-">6.1. AVIF Baseline Profile</a> <a href="#termref-for-">(2)</a>
+    <li><a href="#termref-for-">6.2. AVIF Advanced Profile</a> <a href="#termref-for-">(2)</a>
+   </ul>
+  </aside>
+  <aside class="dfn-panel" data-for="term-for-">
+   <a href="http://iso.org/#">http://iso.org/#</a><b>Referenced in:</b>
+   <ul>
+    <li><a href="#termref-for-">1. Scope</a>
+    <li><a href="#termref-for-">2.1. AV1 Image Item</a>
+    <li><a href="#termref-for-">2.2.2. Other Item Properties</a> <a href="#termref-for-">(2)</a> <a href="#termref-for-">(3)</a> <a href="#termref-for-">(4)</a> <a href="#termref-for-">(5)</a>
+    <li><a href="#termref-for-">5.1. AVIF image and image collection brand</a> <a href="#termref-for-">(2)</a>
+    <li><a href="#termref-for-">5.2. AVIF image sequence brand</a> <a href="#termref-for-">(2)</a>
+    <li><a href="#termref-for-">6. Profiles</a> <a href="#termref-for-">(2)</a> <a href="#termref-for-">(3)</a> <a href="#termref-for-">(4)</a>
+    <li><a href="#termref-for-">6.1. AVIF Baseline Profile</a> <a href="#termref-for-">(2)</a>
+    <li><a href="#termref-for-">6.2. AVIF Advanced Profile</a> <a href="#termref-for-">(2)</a>
+   </ul>
+  </aside>
+  <aside class="dfn-panel" data-for="term-for-">
+   <a href="http://iso.org/#">http://iso.org/#</a><b>Referenced in:</b>
+   <ul>
+    <li><a href="#termref-for-">1. Scope</a>
+    <li><a href="#termref-for-">2.1. AV1 Image Item</a>
+    <li><a href="#termref-for-">2.2.2. Other Item Properties</a> <a href="#termref-for-">(2)</a> <a href="#termref-for-">(3)</a> <a href="#termref-for-">(4)</a> <a href="#termref-for-">(5)</a>
+    <li><a href="#termref-for-">5.1. AVIF image and image collection brand</a> <a href="#termref-for-">(2)</a>
+    <li><a href="#termref-for-">5.2. AVIF image sequence brand</a> <a href="#termref-for-">(2)</a>
+    <li><a href="#termref-for-">6. Profiles</a> <a href="#termref-for-">(2)</a> <a href="#termref-for-">(3)</a> <a href="#termref-for-">(4)</a>
+    <li><a href="#termref-for-">6.1. AVIF Baseline Profile</a> <a href="#termref-for-">(2)</a>
+    <li><a href="#termref-for-">6.2. AVIF Advanced Profile</a> <a href="#termref-for-">(2)</a>
+   </ul>
+  </aside>
+  <aside class="dfn-panel" data-for="term-for-">
+   <a href="http://iso.org/#">http://iso.org/#</a><b>Referenced in:</b>
+   <ul>
+    <li><a href="#termref-for-">1. Scope</a>
+    <li><a href="#termref-for-">2.1. AV1 Image Item</a>
+    <li><a href="#termref-for-">2.2.2. Other Item Properties</a> <a href="#termref-for-">(2)</a> <a href="#termref-for-">(3)</a> <a href="#termref-for-">(4)</a> <a href="#termref-for-">(5)</a>
+    <li><a href="#termref-for-">5.1. AVIF image and image collection brand</a> <a href="#termref-for-">(2)</a>
+    <li><a href="#termref-for-">5.2. AVIF image sequence brand</a> <a href="#termref-for-">(2)</a>
+    <li><a href="#termref-for-">6. Profiles</a> <a href="#termref-for-">(2)</a> <a href="#termref-for-">(3)</a> <a href="#termref-for-">(4)</a>
+    <li><a href="#termref-for-">6.1. AVIF Baseline Profile</a> <a href="#termref-for-">(2)</a>
+    <li><a href="#termref-for-">6.2. AVIF Advanced Profile</a> <a href="#termref-for-">(2)</a>
+   </ul>
+  </aside>
+  <aside class="dfn-panel" data-for="term-for-">
+   <a href="http://iso.org/#">http://iso.org/#</a><b>Referenced in:</b>
+   <ul>
+    <li><a href="#termref-for-">1. Scope</a>
+    <li><a href="#termref-for-">2.1. AV1 Image Item</a>
+    <li><a href="#termref-for-">2.2.2. Other Item Properties</a> <a href="#termref-for-">(2)</a> <a href="#termref-for-">(3)</a> <a href="#termref-for-">(4)</a> <a href="#termref-for-">(5)</a>
+    <li><a href="#termref-for-">5.1. AVIF image and image collection brand</a> <a href="#termref-for-">(2)</a>
+    <li><a href="#termref-for-">5.2. AVIF image sequence brand</a> <a href="#termref-for-">(2)</a>
+    <li><a href="#termref-for-">6. Profiles</a> <a href="#termref-for-">(2)</a> <a href="#termref-for-">(3)</a> <a href="#termref-for-">(4)</a>
+    <li><a href="#termref-for-">6.1. AVIF Baseline Profile</a> <a href="#termref-for-">(2)</a>
+    <li><a href="#termref-for-">6.2. AVIF Advanced Profile</a> <a href="#termref-for-">(2)</a>
    </ul>
   </aside>
   <h3 class="no-num no-ref heading settled" id="index-defined-elsewhere"><span class="content">Terms defined by reference</span><a class="self-link" href="#index-defined-elsewhere"></a></h3>
@@ -2156,13 +2024,6 @@
      <li><span class="dfn-paneled" id="term-for-①②" style="color:initial">pixi</span>
     </ul>
    <li>
-<<<<<<< HEAD
-    <a data-link-type="biblio">[MIAF]</a> defines the following terms:
-    <ul>
-     <li><span class="dfn-paneled" id="term-for-①③" style="color:initial">clli</span>
-     <li><span class="dfn-paneled" id="term-for-①④" style="color:initial">mdcv</span>
-     <li><span class="dfn-paneled" id="term-for-①⑤" style="color:initial">miaf</span>
-=======
     <a data-link-type="biblio">[ISOBMFF]</a> defines the following terms:
     <ul>
      <li><span class="dfn-paneled" id="term-for-①③" style="color:initial">compatible_brands</span>
@@ -2176,7 +2037,6 @@
      <li><span class="dfn-paneled" id="term-for-①⑦" style="color:initial">mdcv</span>
      <li><span class="dfn-paneled" id="term-for-①⑧" style="color:initial">miaf</span>
      <li><span class="dfn-paneled" id="term-for-①⑨" style="color:initial">primary image</span>
->>>>>>> c761b9b2
     </ul>
   </ul>
   <h2 class="no-num no-ref heading settled" id="references"><span class="content">References</span><a class="self-link" href="#references"></a></h2>
@@ -2205,7 +2065,6 @@
   <aside class="dfn-panel" data-for="av1-image-item">
    <b><a href="#av1-image-item">#av1-image-item</a></b><b>Referenced in:</b>
    <ul>
-<<<<<<< HEAD
     <li><a href="#ref-for-av1-image-item">2.1. AV1 Image Item</a> <a href="#ref-for-av1-image-item①">(2)</a>
     <li><a href="#ref-for-av1-image-item②">2.2.2. Other Item Properties</a>
     <li><a href="#ref-for-av1-image-item③">3. Image Sequences</a> <a href="#ref-for-av1-image-item④">(2)</a>
@@ -2213,27 +2072,13 @@
     <li><a href="#ref-for-av1-image-item⑥">6. Profiles</a> <a href="#ref-for-av1-image-item⑦">(2)</a>
     <li><a href="#ref-for-av1-image-item⑧">6.1. AVIF Baseline Profile</a>
     <li><a href="#ref-for-av1-image-item⑨">6.2. AVIF Advanced Profile</a>
-=======
-    <li><a href="#ref-for-av1-image-item">2.1. AV1 Image Item</a> <a href="#ref-for-av1-image-item①">(2)</a> <a href="#ref-for-av1-image-item②">(3)</a>
-    <li><a href="#ref-for-av1-image-item③">2.2.2. Other Item Properties</a>
-    <li><a href="#ref-for-av1-image-item④">3. Image Sequences</a> <a href="#ref-for-av1-image-item⑤">(2)</a>
-    <li><a href="#ref-for-av1-image-item⑥">4. Alpha Image Items and Sequences</a>
-    <li><a href="#ref-for-av1-image-item⑦">6. Profiles</a> <a href="#ref-for-av1-image-item⑧">(2)</a>
-    <li><a href="#ref-for-av1-image-item⑨">6.1. AVIF Baseline Profile</a>
-    <li><a href="#ref-for-av1-image-item①⓪">6.2. AVIF Advanced Profile</a>
->>>>>>> c761b9b2
    </ul>
   </aside>
   <aside class="dfn-panel" data-for="av1-image-item-data">
    <b><a href="#av1-image-item-data">#av1-image-item-data</a></b><b>Referenced in:</b>
    <ul>
-<<<<<<< HEAD
     <li><a href="#ref-for-av1-image-item-data">2.1. AV1 Image Item</a> <a href="#ref-for-av1-image-item-data①">(2)</a> <a href="#ref-for-av1-image-item-data②">(3)</a> <a href="#ref-for-av1-image-item-data③">(4)</a>
     <li><a href="#ref-for-av1-image-item-data④">2.2.1. AV1 Item Configuration Property</a> <a href="#ref-for-av1-image-item-data⑤">(2)</a>
-=======
-    <li><a href="#ref-for-av1-image-item-data">2.1. AV1 Image Item</a> <a href="#ref-for-av1-image-item-data①">(2)</a> <a href="#ref-for-av1-image-item-data②">(3)</a> <a href="#ref-for-av1-image-item-data③">(4)</a> <a href="#ref-for-av1-image-item-data④">(5)</a>
-    <li><a href="#ref-for-av1-image-item-data⑤">2.2.1. AV1 Item Configuration Property</a> <a href="#ref-for-av1-image-item-data⑥">(2)</a>
->>>>>>> c761b9b2
    </ul>
   </aside>
   <aside class="dfn-panel" data-for="av1-item-configuration-property">
