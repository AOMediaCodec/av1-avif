<!doctype html><html lang="en">
 <head>
  <meta content="text/html; charset=utf-8" http-equiv="Content-Type">
  <title>AV1 Image File Format (AVIF)</title>
  <meta content="width=device-width, initial-scale=1, shrink-to-fit=no" name="viewport">
<style data-fill-with="stylesheet">/******************************************************************************
 *                   Style sheet for the W3C specifications                   *
 *
 * Special classes handled by this style sheet include:
 *
 * Indices
 *   - .toc for the Table of Contents (<ol class="toc">)
 *     + <span class="secno"> for the section numbers
 *   - #toc for the Table of Contents (<nav id="toc">)
 *   - ul.index for Indices (<a href="#ref">term</a><span>, in §N.M</span>)
 *   - table.index for Index Tables (e.g. for properties or elements)
 *
 * Structural Markup
 *   - table.data for general data tables
 *     -> use 'scope' attribute, <colgroup>, <thead>, and <tbody> for best results !
 *     -> use <table class='complex data'> for extra-complex tables
 *     -> use <td class='long'> for paragraph-length cell content
 *     -> use <td class='pre'> when manual line breaks/indentation would help readability
 *   - dl.switch for switch statements
 *   - ol.algorithm for algorithms (helps to visualize nesting)
 *   - .figure and .caption (HTML4) and figure and figcaption (HTML5)
 *     -> .sidefigure for right-floated figures
 *   - ins/del
 *
 * Code
 *   - pre and code
 *
 * Special Sections
 *   - .note       for informative notes             (div, p, span, aside, details)
 *   - .example    for informative examples          (div, p, pre, span)
 *   - .issue      for issues                        (div, p, span)
 *   - .assertion  for assertions                    (div, p, span)
 *   - .advisement for loud normative statements     (div, p, strong)
 *   - .annoying-warning for spec obsoletion notices (div, aside, details)
 *
 * Definition Boxes
 *   - pre.def   for WebIDL definitions
 *   - table.def for tables that define other entities (e.g. CSS properties)
 *   - dl.def    for definition lists that define other entitles (e.g. HTML elements)
 *
 * Numbering
 *   - .secno for section numbers in .toc and headings (<span class='secno'>3.2</span>)
 *   - .marker for source-inserted example/figure/issue numbers (<span class='marker'>Issue 4</span>)
 *   - ::before styled for CSS-generated issue/example/figure numbers:
 *     -> Documents wishing to use this only need to add
 *        figcaption::before,
 *        .caption::before { content: "Figure "  counter(figure) " ";  }
 *        .example::before { content: "Example " counter(example) " "; }
 *        .issue::before   { content: "Issue "   counter(issue) " ";   }
 *
 * Header Stuff (ignore, just don't conflict with these classes)
 *   - .head for the header
 *   - .copyright for the copyright
 *
 * Miscellaneous
 *   - .overlarge for things that should be as wide as possible, even if
 *     that overflows the body text area. This can be used on an item or
 *     on its container, depending on the effect desired.
 *     Note that this styling basically doesn't help at all when printing,
 *     since A4 paper isn't much wider than the max-width here.
 *     It's better to design things to fit into a narrower measure if possible.
 *   - js-added ToC jump links (see fixup.js)
 *
 ******************************************************************************/

/******************************************************************************/
/*                                   Body                                     */
/******************************************************************************/

	body {
		counter-reset: example figure issue;

		/* Layout */
		max-width: 50em;               /* limit line length to 50em for readability   */
		margin: 0 auto;                /* center text within page                     */
		padding: 1.6em 1.5em 2em 50px; /* assume 16px font size for downlevel clients */
		padding: 1.6em 1.5em 2em calc(26px + 1.5em); /* leave space for status flag     */

		/* Typography */
		line-height: 1.5;
		font-family: sans-serif;
		widows: 2;
		orphans: 2;
		word-wrap: break-word;
		overflow-wrap: break-word;
		hyphens: auto;

		/* Colors */
		color: black;
		background: white top left fixed no-repeat;
		background-size: 25px auto;
	}


/******************************************************************************/
/*                         Front Matter & Navigation                          */
/******************************************************************************/

/** Header ********************************************************************/

	div.head { margin-bottom: 1em }
	div.head hr { border-style: solid; }

	div.head h1 {
		font-weight: bold;
		margin: 0 0 .1em;
		font-size: 220%;
	}

	div.head h2 { margin-bottom: 1.5em;}

/** W3C Logo ******************************************************************/

	.head .logo {
		float: right;
		margin: 0.4rem 0 0.2rem .4rem;
	}

	.head img[src*="logos/W3C"] {
		display: block;
		border: solid #1a5e9a;
		border-width: .65rem .7rem .6rem;
		border-radius: .4rem;
		background: #1a5e9a;
		color: white;
		font-weight: bold;
	}

	.head a:hover > img[src*="logos/W3C"],
	.head a:focus > img[src*="logos/W3C"] {
		opacity: .8;
	}

	.head a:active > img[src*="logos/W3C"] {
		background: #c00;
		border-color: #c00;
	}

	/* see also additional rules in Link Styling section */

/** Copyright *****************************************************************/

	p.copyright,
	p.copyright small { font-size: small }

/** Back to Top / ToC Toggle **************************************************/

	@media print {
		#toc-nav {
			display: none;
		}
	}
	@media not print {
		#toc-nav {
			position: fixed;
			z-index: 2;
			bottom: 0; left: 0;
			margin: 0;
			min-width: 1.33em;
			border-top-right-radius: 2rem;
			box-shadow: 0 0 2px;
			font-size: 1.5em;
			color: black;
		}
		#toc-nav > a {
			display: block;
			white-space: nowrap;

			height: 1.33em;
			padding: .1em 0.3em;
			margin: 0;

			background: white;
			box-shadow: 0 0 2px;
			border: none;
			border-top-right-radius: 1.33em;
			background: white;
		}
		#toc-nav > #toc-jump {
			padding-bottom: 2em;
			margin-bottom: -1.9em;
		}

		#toc-nav > a:hover,
		#toc-nav > a:focus {
			background: #f8f8f8;
		}
		#toc-nav > a:not(:hover):not(:focus) {
			color: #707070;
		}

		/* statusbar gets in the way on keyboard focus; remove once browsers fix */
		#toc-nav > a[href="#toc"]:not(:hover):focus:last-child {
			padding-bottom: 1.5rem;
		}

		#toc-nav:not(:hover) > a:not(:focus) > span + span {
			/* Ideally this uses :focus-within on #toc-nav */
			display: none;
		}
		#toc-nav > a > span + span {
			padding-right: 0.2em;
		}

		#toc-toggle-inline {
			vertical-align: 0.05em;
			font-size: 80%;
			color: gray;
			color: hsla(203,20%,40%,.7);
			border-style: none;
			background: transparent;
			position: relative;
		}
		#toc-toggle-inline:hover:not(:active),
		#toc-toggle-inline:focus:not(:active) {
			text-shadow: 1px 1px silver;
			top: -1px;
			left: -1px;
		}

		#toc-nav :active {
			color: #C00;
		}
	}

/** ToC Sidebar ***************************************************************/

	/* Floating sidebar */
	@media screen {
		body.toc-sidebar #toc {
			position: fixed;
			top: 0; bottom: 0;
			left: 0;
			width: 23.5em;
			max-width: 80%;
			max-width: calc(100% - 2em - 26px);
			overflow: auto;
			padding: 0 1em;
			padding-left: 42px;
			padding-left: calc(1em + 26px);
			background: inherit;
			background-color: #f7f8f9;
			z-index: 1;
			box-shadow: -.1em 0 .25em rgba(0,0,0,.1) inset;
		}
		body.toc-sidebar #toc h2 {
			margin-top: .8rem;
			font-variant: small-caps;
			font-variant: all-small-caps;
			text-transform: lowercase;
			font-weight: bold;
			color: gray;
			color: hsla(203,20%,40%,.7);
		}
		body.toc-sidebar #toc-jump:not(:focus) {
			width: 0;
			height: 0;
			padding: 0;
			position: absolute;
			overflow: hidden;
		}
	}
	/* Hide main scroller when only the ToC is visible anyway */
	@media screen and (max-width: 28em) {
		body.toc-sidebar {
			overflow: hidden;
		}
	}

	/* Sidebar with its own space */
	@media screen and (min-width: 78em) {
		body:not(.toc-inline) #toc {
			position: fixed;
			top: 0; bottom: 0;
			left: 0;
			width: 23.5em;
			overflow: auto;
			padding: 0 1em;
			padding-left: 42px;
			padding-left: calc(1em + 26px);
			background: inherit;
			background-color: #f7f8f9;
			z-index: 1;
			box-shadow: -.1em 0 .25em rgba(0,0,0,.1) inset;
		}
		body:not(.toc-inline) #toc h2 {
			margin-top: .8rem;
			font-variant: small-caps;
			font-variant: all-small-caps;
			text-transform: lowercase;
			font-weight: bold;
			color: gray;
			color: hsla(203,20%,40%,.7);
		}

		body:not(.toc-inline) {
			padding-left: 29em;
		}
		/* See also Overflow section at the bottom */

		body:not(.toc-inline) #toc-jump:not(:focus) {
			width: 0;
			height: 0;
			padding: 0;
			position: absolute;
			overflow: hidden;
		}
	}
	@media screen and (min-width: 90em) {
		body:not(.toc-inline) {
			margin: 0 4em;
		}
	}

/******************************************************************************/
/*                                Sectioning                                  */
/******************************************************************************/

/** Headings ******************************************************************/

	h1, h2, h3, h4, h5, h6, dt {
		page-break-after: avoid;
		page-break-inside: avoid;
		font: 100% sans-serif;   /* Reset all font styling to clear out UA styles */
		font-family: inherit;    /* Inherit the font family. */
		line-height: 1.2;        /* Keep wrapped headings compact */
		hyphens: manual;         /* Hyphenated headings look weird */
	}

	h2, h3, h4, h5, h6 {
		margin-top: 3rem;
	}

	h1, h2, h3 {
		color: #005A9C;
		background: transparent;
	}

	h1 { font-size: 170%; }
	h2 { font-size: 140%; }
	h3 { font-size: 120%; }
	h4 { font-weight: bold; }
	h5 { font-style: italic; }
	h6 { font-variant: small-caps; }
	dt { font-weight: bold; }

/** Subheadings ***************************************************************/

	h1 + h2,
	#subtitle {
		/* #subtitle is a subtitle in an H2 under the H1 */
		margin-top: 0;
	}
	h2 + h3,
	h3 + h4,
	h4 + h5,
	h5 + h6 {
		margin-top: 1.2em; /* = 1 x line-height */
	}

/** Section divider ***********************************************************/

	:not(.head) > hr {
		font-size: 1.5em;
		text-align: center;
		margin: 1em auto;
		height: auto;
		border: transparent solid 0;
		background: transparent;
	}
	:not(.head) > hr::before {
		content: "\2727\2003\2003\2727\2003\2003\2727";
	}

/******************************************************************************/
/*                            Paragraphs and Lists                            */
/******************************************************************************/

	p {
		margin: 1em 0;
	}

	dd > p:first-child,
	li > p:first-child {
		margin-top: 0;
	}

	ul, ol {
		margin-left: 0;
		padding-left: 2em;
	}

	li {
		margin: 0.25em 0 0.5em;
		padding: 0;
	}

	dl dd {
		margin: 0 0 .5em 2em;
	}

	.head dd + dd { /* compact for header */
		margin-top: -.5em;
	}

	/* Style for algorithms */
	ol.algorithm ol:not(.algorithm),
	.algorithm > ol ol:not(.algorithm) {
	 border-left: 0.5em solid #DEF;
	}

	/* Put nice boxes around each algorithm. */
	[data-algorithm]:not(.heading) {
	  padding: .5em;
	  border: thin solid #ddd; border-radius: .5em;
	  margin: .5em calc(-0.5em - 1px);
	}
	[data-algorithm]:not(.heading) > :first-child {
	  margin-top: 0;
	}
	[data-algorithm]:not(.heading) > :last-child {
	  margin-bottom: 0;
	}

	/* Style for switch/case <dl>s */
	dl.switch > dd > ol.only,
	dl.switch > dd > .only > ol {
	 margin-left: 0;
	}
	dl.switch > dd > ol.algorithm,
	dl.switch > dd > .algorithm > ol {
	 margin-left: -2em;
	}
	dl.switch {
	 padding-left: 2em;
	}
	dl.switch > dt {
	 text-indent: -1.5em;
	 margin-top: 1em;
	}
	dl.switch > dt + dt {
	 margin-top: 0;
	}
	dl.switch > dt::before {
	 content: '\21AA';
	 padding: 0 0.5em 0 0;
	 display: inline-block;
	 width: 1em;
	 text-align: right;
	 line-height: 0.5em;
	}

/** Terminology Markup ********************************************************/


/******************************************************************************/
/*                                 Inline Markup                              */
/******************************************************************************/

/** Terminology Markup ********************************************************/
	dfn   { /* Defining instance */
		font-weight: bolder;
	}
	a > i { /* Instance of term */
		font-style: normal;
	}
	dt dfn code, code.idl {
		font-size: medium;
	}
	dfn var {
		font-style: normal;
	}

/** Change Marking ************************************************************/

	del { color: red;  text-decoration: line-through; }
	ins { color: #080; text-decoration: underline;    }

/** Miscellaneous improvements to inline formatting ***************************/

	sup {
		vertical-align: super;
		font-size: 80%
	}

/******************************************************************************/
/*                                    Code                                    */
/******************************************************************************/

/** General monospace/pre rules ***********************************************/

	pre, code, samp {
		font-family: Menlo, Consolas, "DejaVu Sans Mono", Monaco, monospace;
		font-size: .9em;
		page-break-inside: avoid;
		hyphens: none;
		text-transform: none;
	}
	pre code,
	code code {
		font-size: 100%;
	}

	pre {
		margin-top: 1em;
		margin-bottom: 1em;
		overflow: auto;
	}

/** Inline Code fragments *****************************************************/

  /* Do something nice. */

/******************************************************************************/
/*                                    Links                                   */
/******************************************************************************/

/** General Hyperlinks ********************************************************/

	/* We hyperlink a lot, so make it less intrusive */
	a[href] {
		color: #034575;
		text-decoration: none;
		border-bottom: 1px solid #707070;
		/* Need a bit of extending for it to look okay */
		padding: 0 1px 0;
		margin: 0 -1px 0;
	}
	a:visited {
		border-bottom-color: #BBB;
	}

	/* Use distinguishing colors when user is interacting with the link */
	a[href]:focus,
	a[href]:hover {
		background: #f8f8f8;
		background: rgba(75%, 75%, 75%, .25);
		border-bottom-width: 3px;
		margin-bottom: -2px;
	}
	a[href]:active {
		color: #C00;
		border-color: #C00;
	}

	/* Backout above styling for W3C logo */
	.head .logo,
	.head .logo a {
		border: none;
		text-decoration: none;
		background: transparent;
	}

/******************************************************************************/
/*                                    Images                                  */
/******************************************************************************/

	img {
		border-style: none;
	}

	/* For autogen numbers, add
	   .caption::before, figcaption::before { content: "Figure " counter(figure) ". "; }
	*/

	figure, .figure, .sidefigure {
		page-break-inside: avoid;
		text-align: center;
		margin: 2.5em 0;
	}
	.figure img,    .sidefigure img,    figure img,
	.figure object, .sidefigure object, figure object {
		max-width: 100%;
		margin: auto;
	}
	.figure pre, .sidefigure pre, figure pre {
		text-align: left;
		display: table;
		margin: 1em auto;
	}
	.figure table, figure table {
		margin: auto;
	}
	@media screen and (min-width: 20em) {
		.sidefigure {
			float: right;
			width: 50%;
			margin: 0 0 0.5em 0.5em
		}
	}
	.caption, figcaption, caption {
		font-style: italic;
		font-size: 90%;
	}
	.caption::before, figcaption::before, figcaption > .marker {
		font-weight: bold;
	}
	.caption, figcaption {
		counter-increment: figure;
	}

	/* DL list is indented 2em, but figure inside it is not */
	dd > .figure, dd > figure { margin-left: -2em }

/******************************************************************************/
/*                             Colored Boxes                                  */
/******************************************************************************/

	.issue, .note, .example, .assertion, .advisement, blockquote {
		padding: .5em;
		border: .5em;
		border-left-style: solid;
		page-break-inside: avoid;
	}
	span.issue, span.note {
		padding: .1em .5em .15em;
		border-right-style: solid;
	}

	.issue,
	.note,
	.example,
	.advisement,
	.assertion,
	blockquote {
		margin: 1em auto;
	}
	.note  > p:first-child,
	.issue > p:first-child,
	blockquote > :first-child {
		margin-top: 0;
	}
	blockquote > :last-child {
		margin-bottom: 0;
	}

/** Blockquotes ***************************************************************/

	blockquote {
		border-color: silver;
	}

/** Open issue ****************************************************************/

	.issue {
		border-color: #E05252;
		background: #FBE9E9;
		counter-increment: issue;
		overflow: auto;
	}
	.issue::before, .issue > .marker {
		text-transform: uppercase;
		color: #AE1E1E;
		padding-right: 1em;
		text-transform: uppercase;
	}
	/* Add .issue::before { content: "Issue " counter(issue) " "; } for autogen numbers,
	   or use class="marker" to mark up the issue number in source. */

/** Example *******************************************************************/

	.example {
		border-color: #E0CB52;
		background: #FCFAEE;
		counter-increment: example;
		overflow: auto;
		clear: both;
	}
	.example::before, .example > .marker {
		text-transform: uppercase;
		color: #827017;
		min-width: 7.5em;
		display: block;
	}
	/* Add .example::before { content: "Example " counter(example) " "; } for autogen numbers,
	   or use class="marker" to mark up the example number in source. */

/** Non-normative Note ********************************************************/

	.note {
		border-color: #52E052;
		background: #E9FBE9;
		overflow: auto;
	}

	.note::before, .note > .marker,
	details.note > summary::before,
	details.note > summary > .marker {
		text-transform: uppercase;
		display: block;
		color: hsl(120, 70%, 30%);
	}
	/* Add .note::before { content: "Note"; } for autogen label,
	   or use class="marker" to mark up the label in source. */

	details.note > summary {
		display: block;
		color: hsl(120, 70%, 30%);
	}
	details.note[open] > summary {
		border-bottom: 1px silver solid;
	}

/** Assertion Box *************************************************************/
	/*  for assertions in algorithms */

	.assertion {
		border-color: #AAA;
		background: #EEE;
	}

/** Advisement Box ************************************************************/
	/*  for attention-grabbing normative statements */

	.advisement {
		border-color: orange;
		border-style: none solid;
		background: #FFEECC;
	}
	strong.advisement {
		display: block;
		text-align: center;
	}
	.advisement > .marker {
		color: #B35F00;
	}

/** Spec Obsoletion Notice ****************************************************/
	/* obnoxious obsoletion notice for older/abandoned specs. */

	details {
		display: block;
	}
	summary {
		font-weight: bolder;
	}

	.annoying-warning:not(details),
	details.annoying-warning:not([open]) > summary,
	details.annoying-warning[open] {
		background: #fdd;
		color: red;
		font-weight: bold;
		padding: .75em 1em;
		border: thick red;
		border-style: solid;
		border-radius: 1em;
	}
	.annoying-warning :last-child {
		margin-bottom: 0;
	}

@media not print {
	details.annoying-warning[open] {
		position: fixed;
		left: 1em;
		right: 1em;
		bottom: 1em;
		z-index: 1000;
	}
}

	details.annoying-warning:not([open]) > summary {
		text-align: center;
	}

/** Entity Definition Boxes ***************************************************/

	.def {
		padding: .5em 1em;
		background: #DEF;
		margin: 1.2em 0;
		border-left: 0.5em solid #8CCBF2;
	}

/******************************************************************************/
/*                                    Tables                                  */
/******************************************************************************/

	th, td {
		text-align: left;
		text-align: start;
	}

/** Property/Descriptor Definition Tables *************************************/

	table.def {
		/* inherits .def box styling, see above */
		width: 100%;
		border-spacing: 0;
	}

	table.def td,
	table.def th {
		padding: 0.5em;
		vertical-align: baseline;
		border-bottom: 1px solid #bbd7e9;
	}

	table.def > tbody > tr:last-child th,
	table.def > tbody > tr:last-child td {
		border-bottom: 0;
	}

	table.def th {
		font-style: italic;
		font-weight: normal;
		padding-left: 1em;
		width: 3em;
	}

	/* For when values are extra-complex and need formatting for readability */
	table td.pre {
		white-space: pre-wrap;
	}

	/* A footnote at the bottom of a def table */
	table.def           td.footnote {
		padding-top: 0.6em;
	}
	table.def           td.footnote::before {
		content: " ";
		display: block;
		height: 0.6em;
		width: 4em;
		border-top: thin solid;
	}

/** Data tables (and properly marked-up index tables) *************************/
	/*
		 <table class="data"> highlights structural relationships in a table
		 when correct markup is used (e.g. thead/tbody, th vs. td, scope attribute)

		 Use class="complex data" for particularly complicated tables --
		 (This will draw more lines: busier, but clearer.)

		 Use class="long" on table cells with paragraph-like contents
		 (This will adjust text alignment accordingly.)
		 Alternately use class="longlastcol" on tables, to have the last column assume "long".
	*/

	table {
		word-wrap: normal;
		overflow-wrap: normal;
		hyphens: manual;
	}

	table.data,
	table.index {
		margin: 1em auto;
		border-collapse: collapse;
		border: hidden;
		width: 100%;
	}
	table.data caption,
	table.index caption {
		max-width: 50em;
		margin: 0 auto 1em;
	}

	table.data td,  table.data th,
	table.index td, table.index th {
		padding: 0.5em 1em;
		border-width: 1px;
		border-color: silver;
		border-top-style: solid;
	}

	table.data thead td:empty {
		padding: 0;
		border: 0;
	}

	table.data  thead,
	table.index thead,
	table.data  tbody,
	table.index tbody {
		border-bottom: 2px solid;
	}

	table.data colgroup,
	table.index colgroup {
		border-left: 2px solid;
	}

	table.data  tbody th:first-child,
	table.index tbody th:first-child  {
		border-right: 2px solid;
		border-top: 1px solid silver;
		padding-right: 1em;
	}

	table.data th[colspan],
	table.data td[colspan] {
		text-align: center;
	}

	table.complex.data th,
	table.complex.data td {
		border: 1px solid silver;
		text-align: center;
	}

	table.data.longlastcol td:last-child,
	table.data td.long {
	 vertical-align: baseline;
	 text-align: left;
	}

	table.data img {
		vertical-align: middle;
	}


/*
Alternate table alignment rules

	table.data,
	table.index {
		text-align: center;
	}

	table.data  thead th[scope="row"],
	table.index thead th[scope="row"] {
		text-align: right;
	}

	table.data  tbody th:first-child,
	table.index tbody th:first-child  {
		text-align: right;
	}

Possible extra rowspan handling

	table.data  tbody th[rowspan]:not([rowspan='1']),
	table.index tbody th[rowspan]:not([rowspan='1']),
	table.data  tbody td[rowspan]:not([rowspan='1']),
	table.index tbody td[rowspan]:not([rowspan='1']) {
		border-left: 1px solid silver;
	}

	table.data  tbody th[rowspan]:first-child,
	table.index tbody th[rowspan]:first-child,
	table.data  tbody td[rowspan]:first-child,
	table.index tbody td[rowspan]:first-child{
		border-left: 0;
		border-right: 1px solid silver;
	}
*/

/******************************************************************************/
/*                                  Indices                                   */
/******************************************************************************/


/** Table of Contents *********************************************************/

	.toc a {
		/* More spacing; use padding to make it part of the click target. */
		padding-top: 0.1rem;
		/* Larger, more consistently-sized click target */
		display: block;
		/* Reverse color scheme */
		color: black;
		border-color: #3980B5;
		border-bottom-width: 3px !important;
		margin-bottom: 0px !important;
	}
	.toc a:visited {
		border-color: #054572;
	}
	.toc a:not(:focus):not(:hover) {
		/* Allow colors to cascade through from link styling */
		border-bottom-color: transparent;
	}

	.toc, .toc ol, .toc ul, .toc li {
		list-style: none; /* Numbers must be inlined into source */
		/* because generated content isn't search/selectable and markers can't do multilevel yet */
		margin:  0;
		padding: 0;
		line-height: 1.1rem; /* consistent spacing */
	}

	/* ToC not indented until third level, but font style & margins show hierarchy */
	.toc > li             { font-weight: bold;   }
	.toc > li li          { font-weight: normal; }
	.toc > li li li       { font-size:   95%;    }
	.toc > li li li li    { font-size:   90%;    }
	.toc > li li li li .secno { font-size: 85%; }
	.toc > li li li li li { font-size:   85%;    }
	.toc > li li li li li .secno { font-size: 100%; }

	/* @supports not (display:grid) { */
		.toc > li             { margin: 1.5rem 0;    }
		.toc > li li          { margin: 0.3rem 0;    }
		.toc > li li li       { margin-left: 2rem;   }

		/* Section numbers in a column of their own */
		.toc .secno {
			float: left;
			width: 4rem;
			white-space: nowrap;
		}

		.toc li {
			clear: both;
		}

		:not(li) > .toc              { margin-left:  5rem; }
		.toc .secno                  { margin-left: -5rem; }
		.toc > li li li .secno       { margin-left: -7rem; }
		.toc > li li li li .secno    { margin-left: -9rem; }
		.toc > li li li li li .secno { margin-left: -11rem; }

		/* Tighten up indentation in narrow ToCs */
		@media (max-width: 30em) {
			:not(li) > .toc              { margin-left:  4rem; }
			.toc .secno                  { margin-left: -4rem; }
			.toc > li li li              { margin-left:  1rem; }
			.toc > li li li .secno       { margin-left: -5rem; }
			.toc > li li li li .secno    { margin-left: -6rem; }
			.toc > li li li li li .secno { margin-left: -7rem; }
		}
	/* } */

	@supports (display:grid) {
		/* Use #toc over .toc to override non-@supports rules. */
		#toc {
			display: grid;
			align-content: start;
			grid-template-columns: auto 1fr;
			grid-column-gap: 1rem;
			column-gap: 1rem;
			grid-row-gap: .6rem;
			row-gap: .6rem;
		}
		#toc h2 {
			grid-column: 1 / -1;
			margin-bottom: 0;
		}
		#toc ol,
		#toc li,
		#toc a {
			display: contents;
			/* Switch <a> to subgrid when supported */
		}
		#toc span {
			margin: 0;
		}
		#toc > .toc > li > a > span {
			/* The spans of the top-level list,
			   comprising the first items of each top-level section. */
			margin-top: 1.1rem;
		}
		#toc#toc .secno { /* Ugh, need more specificity to override base.css */
			grid-column: 1;
			width: auto;
			margin-left: 0;
		}
		#toc .content {
			grid-column: 2;
			width: auto;
			margin-right: 1rem;
		}
		#toc .content:hover {
			background: rgba(75%, 75%, 75%, .25);
			border-bottom: 3px solid #054572;
			margin-bottom: -3px;
		}
		#toc li li li .content {
			margin-left: 1rem;
		}
		#toc li li li li .content {
			margin-left: 2rem;
		}
	}


/** Index *********************************************************************/

	/* Index Lists: Layout */
	ul.index       { margin-left: 0; columns: 15em; text-indent: 1em hanging; }
	ul.index li    { margin-left: 0; list-style: none; break-inside: avoid; }
	ul.index li li { margin-left: 1em }
	ul.index dl    { margin-top: 0; }
	ul.index dt    { margin: .2em 0 .2em 20px;}
	ul.index dd    { margin: .2em 0 .2em 40px;}
	/* Index Lists: Typography */
	ul.index ul,
	ul.index dl { font-size: smaller; }
	@media not print {
		ul.index li span {
			white-space: nowrap;
			color: transparent; }
		ul.index li a:hover + span,
		ul.index li a:focus + span {
			color: #707070;
		}
	}

/** Index Tables *****************************************************/
	/* See also the data table styling section, which this effectively subclasses */

	table.index {
		font-size: small;
		border-collapse: collapse;
		border-spacing: 0;
		text-align: left;
		margin: 1em 0;
	}

	table.index td,
	table.index th {
		padding: 0.4em;
	}

	table.index tr:hover td:not([rowspan]),
	table.index tr:hover th:not([rowspan]) {
		background: #f7f8f9;
	}

	/* The link in the first column in the property table (formerly a TD) */
	table.index th:first-child a {
		font-weight: bold;
	}

/******************************************************************************/
/*                                    Print                                   */
/******************************************************************************/

	@media print {
		/* Pages have their own margins. */
		html {
			margin: 0;
		}
		/* Serif for print. */
		body {
			font-family: serif;
		}
	}
	@page {
		margin: 1.5cm 1.1cm;
	}

/******************************************************************************/
/*                                    Legacy                                  */
/******************************************************************************/

	/* This rule is inherited from past style sheets. No idea what it's for. */
	.hide { display: none }



/******************************************************************************/
/*                             Overflow Control                               */
/******************************************************************************/

	.figure .caption, .sidefigure .caption, figcaption {
		/* in case figure is overlarge, limit caption to 50em */
		max-width: 50rem;
		margin-left: auto;
		margin-right: auto;
	}
	.overlarge > table {
		/* limit preferred width of table */
		max-width: 50em;
		margin-left: auto;
		margin-right: auto;
	}

	@media (min-width: 55em) {
		.overlarge {
			margin-left: calc(13px + 26.5rem - 50vw);
			margin-right: calc(13px + 26.5rem - 50vw);
			max-width: none;
		}
	}
	@media screen and (min-width: 78em) {
		body:not(.toc-inline) .overlarge {
			/* 30.5em body padding 50em content area */
			margin-left: calc(40em - 50vw) !important;
			margin-right: calc(40em - 50vw) !important;
		}
	}
	@media screen and (min-width: 90em) {
		body:not(.toc-inline) .overlarge {
			/* 4em html margin 30.5em body padding 50em content area */
			margin-left: 0 !important;
			margin-right: calc(84.5em - 100vw) !important;
		}
	}

	@media not print {
		.overlarge {
			overflow-x: auto;
			/* See Lea Verou's explanation background-attachment:
			 * http://lea.verou.me/2012/04/background-attachment-local/
			 *
			background: top left  / 4em 100% linear-gradient(to right,  #ffffff, rgba(255, 255, 255, 0)) local,
			            top right / 4em 100% linear-gradient(to left, #ffffff, rgba(255, 255, 255, 0)) local,
			            top left  / 1em 100% linear-gradient(to right,  #c3c3c5, rgba(195, 195, 197, 0)) scroll,
			            top right / 1em 100% linear-gradient(to left, #c3c3c5, rgba(195, 195, 197, 0)) scroll,
			            white;
			background-repeat: no-repeat;
			*/
		}
	}
</style>
  <meta content="Bikeshed version 872cce6d3026423d677f3bd5837f1a1a46299a04" name="generator">
  <link href="https://AOMediaCodec.github.io/av1-avif" rel="canonical">
<<<<<<< HEAD
  <meta content="68abca09f94e16bb42baeaa65defb70cbfb90019" name="document-revision">
=======
  <meta content="835ed501c1550ad4b3c07f920b43d72924f77653" name="document-revision">
>>>>>>> ecfaaa37
<style>/* style-md-lists */

/* This is a weird hack for me not yet following the commonmark spec
   regarding paragraph and lists. */
[data-md] > :first-child {
    margin-top: 0;
}
[data-md] > :last-child {
    margin-bottom: 0;
}</style>
<style>/* style-counters */

body {
    counter-reset: example figure issue;
}
.issue {
    counter-increment: issue;
}
.issue:not(.no-marker)::before {
    content: "Issue " counter(issue);
}

.example {
    counter-increment: example;
}
.example:not(.no-marker)::before {
    content: "Example " counter(example);
}
.invalid.example:not(.no-marker)::before,
.illegal.example:not(.no-marker)::before {
    content: "Invalid Example" counter(example);
}

figcaption {
    counter-increment: figure;
}
figcaption:not(.no-marker)::before {
    content: "Figure " counter(figure) " ";
}</style>
<style>/* style-dfn-panel */

.dfn-panel {
    position: absolute;
    z-index: 35;
    height: auto;
    width: -webkit-fit-content;
    width: fit-content;
    max-width: 300px;
    max-height: 500px;
    overflow: auto;
    padding: 0.5em 0.75em;
    font: small Helvetica Neue, sans-serif, Droid Sans Fallback;
    background: #DDDDDD;
    color: black;
    border: outset 0.2em;
}
.dfn-panel:not(.on) { display: none; }
.dfn-panel * { margin: 0; padding: 0; text-indent: 0; }
.dfn-panel > b { display: block; }
.dfn-panel a { color: black; }
.dfn-panel a:not(:hover) { text-decoration: none !important; border-bottom: none !important; }
.dfn-panel > b + b { margin-top: 0.25em; }
.dfn-panel ul { padding: 0; }
.dfn-panel li { list-style: inside; }
.dfn-panel.activated {
    display: inline-block;
    position: fixed;
    left: .5em;
    bottom: 2em;
    margin: 0 auto;
    max-width: calc(100vw - 1.5em - .4em - .5em);
    max-height: 30vh;
}

.dfn-paneled { cursor: pointer; }
</style>
<style>/* style-selflinks */

.heading, .issue, .note, .example, li, dt {
    position: relative;
}
a.self-link {
    position: absolute;
    top: 0;
    left: calc(-1 * (3.5rem - 26px));
    width: calc(3.5rem - 26px);
    height: 2em;
    text-align: center;
    border: none;
    transition: opacity .2s;
    opacity: .5;
}
a.self-link:hover {
    opacity: 1;
}
.heading > a.self-link {
    font-size: 83%;
}
li > a.self-link {
    left: calc(-1 * (3.5rem - 26px) - 2em);
}
dfn > a.self-link {
    top: auto;
    left: auto;
    opacity: 0;
    width: 1.5em;
    height: 1.5em;
    background: gray;
    color: white;
    font-style: normal;
    transition: opacity .2s, background-color .2s, color .2s;
}
dfn:hover > a.self-link {
    opacity: 1;
}
dfn > a.self-link:hover {
    color: black;
}

a.self-link::before            { content: "¶"; }
.heading > a.self-link::before { content: "§"; }
dfn > a.self-link::before      { content: "#"; }</style>
<style>/* style-autolinks */

.css.css, .property.property, .descriptor.descriptor {
    color: #005a9c;
    font-size: inherit;
    font-family: inherit;
}
.css::before, .property::before, .descriptor::before {
    content: "‘";
}
.css::after, .property::after, .descriptor::after {
    content: "’";
}
.property, .descriptor {
    /* Don't wrap property and descriptor names */
    white-space: nowrap;
}
.type { /* CSS value <type> */
    font-style: italic;
}
pre .property::before, pre .property::after {
    content: "";
}
[data-link-type="property"]::before,
[data-link-type="propdesc"]::before,
[data-link-type="descriptor"]::before,
[data-link-type="value"]::before,
[data-link-type="function"]::before,
[data-link-type="at-rule"]::before,
[data-link-type="selector"]::before,
[data-link-type="maybe"]::before {
    content: "‘";
}
[data-link-type="property"]::after,
[data-link-type="propdesc"]::after,
[data-link-type="descriptor"]::after,
[data-link-type="value"]::after,
[data-link-type="function"]::after,
[data-link-type="at-rule"]::after,
[data-link-type="selector"]::after,
[data-link-type="maybe"]::after {
    content: "’";
}

[data-link-type].production::before,
[data-link-type].production::after,
.prod [data-link-type]::before,
.prod [data-link-type]::after {
    content: "";
}

[data-link-type=element],
[data-link-type=element-attr] {
    font-family: Menlo, Consolas, "DejaVu Sans Mono", monospace;
    font-size: .9em;
}
[data-link-type=element]::before { content: "<" }
[data-link-type=element]::after  { content: ">" }

[data-link-type=biblio] {
    white-space: pre;
}</style>
 <body class="h-entry">
  <div class="head">
   <p data-fill-with="logo"></p>
   <h1 class="p-name no-ref" id="title">AV1 Image File Format (AVIF)</h1>
   <h2 class="no-num no-toc no-ref heading settled" id="subtitle"><span class="content">Commit Snapshot, <time class="dt-updated" datetime="2020-08-19">19 August 2020</time></span></h2>
   <div data-fill-with="spec-metadata">
    <dl>
     <dt>This version:
     <dd><a class="u-url" href="https://AOMediaCodec.github.io/av1-avif">https://AOMediaCodec.github.io/av1-avif</a>
     <dt>Issue Tracking:
     <dd><a href="https://github.com/AOMediaCodec/av1-avif/issues/">GitHub</a>
     <dt class="editor">Editors:
     <dd class="editor p-author h-card vcard"><a class="p-name fn u-email email" href="mailto:cconcolato@netflix.com">Cyril Concolato</a> (<span class="p-org org">Netflix</span>)
     <dd class="editor p-author h-card vcard"><a class="p-name fn u-email email" href="mailto:Anders.Klemets@microsoft.com">Anders Klemets</a> (<span class="p-org org">Microsoft</span>)
     <dt class="editor">Former Editor:
     <dd class="editor p-author h-card vcard"><a class="p-name fn u-email email" href="mailto:pkerr@netflix.com">Paul Kerr</a> (<span class="p-org org">Netflix</span>)
     <dt>Last approved version:
     <dd><a href="https://rawcdn.githack.com/AOMediaCodec/av1-avif/67a92add6cd642a8863e386fa4db87954a6735d1/index.html">v1.0.0</a>
    </dl>
   </div>
   <div data-fill-with="warning">
    <details class="annoying-warning" open>
     <summary>Warning</summary>
     <p>This specification is a draft of a potential new version of this specification and should not be referenced other than as a working draft.</p>
    </details>
   </div>
   <p class="copyright" data-fill-with="copyright">
    <p>Copyright 2019, The Alliance for Open Media</p>
    <p>Licensing information is available at http://aomedia.org/license/</p>
    <p>The MATERIALS ARE PROVIDED “AS IS.” The Alliance for Open Media, its members, and its contributors
expressly disclaim any warranties (express, implied, or otherwise), including implied warranties of
merchantability, non-infringement, fitness for a particular purpose, or title, related to the materials.
The entire risk as to implementing or otherwise using the materials is assumed by the implementer and user.
IN NO EVENT WILL THE ALLIANCE FOR OPEN MEDIA, ITS MEMBERS, OR CONTRIBUTORS BE LIABLE TO ANY OTHER PARTY
FOR LOST PROFITS OR ANY FORM OF INDIRECT, SPECIAL, INCIDENTAL, OR CONSEQUENTIAL DAMAGES OF ANY CHARACTER
FROM ANY CAUSES OF ACTION OF ANY KIND WITH RESPECT TO THIS DELIVERABLE OR ITS GOVERNING AGREEMENT,
WHETHER BASED ON BREACH OF CONTRACT, TORT (INCLUDING NEGLIGENCE), OR OTHERWISE, AND WHETHER OR NOT
THE OTHER MEMBER HAS BEEN ADVISED OF THE POSSIBILITY OF SUCH DAMAGE. </p>
   </p>
   <hr title="Separator for header">
  </div>
  <div class="p-summary" data-fill-with="abstract">
   <h2 class="no-num no-toc no-ref heading settled" id="abstract"><span class="content">Abstract</span></h2>
   <p>This document specifies syntax and semantics for the storage of <a data-link-type="biblio" href="#biblio-av1">[AV1]</a> images in the generic image file format <a data-link-type="biblio" href="#biblio-heif">[HEIF]</a>, which is based on <a data-link-type="biblio" href="#biblio-isobmff">[ISOBMFF]</a>. While <a data-link-type="biblio" href="#biblio-heif">[HEIF]</a> defines general requirements, this document also specifies additional constraints to ensure higher interoperability between writers and readers when <a data-link-type="biblio" href="#biblio-heif">[HEIF]</a> is used with <a data-link-type="biblio" href="#biblio-av1">[AV1]</a> images. These constraints are based on constraints defined in the Multi-Image Application Format <a data-link-type="biblio" href="#biblio-miaf">[MIAF]</a> and are grouped into profiles inspired by the profiles defined in <a data-link-type="biblio" href="#biblio-miaf">[MIAF]</a>.</p>
  </div>
  <div data-fill-with="at-risk"></div>
  <nav data-fill-with="table-of-contents" id="toc">
   <h2 class="no-num no-toc no-ref" id="contents">Table of Contents</h2>
   <ol class="toc" role="directory">
    <li><a href="#general"><span class="secno">1</span> <span class="content">Scope</span></a>
    <li>
     <a href="#image-item-and-properties"><span class="secno">2</span> <span class="content">Image Items and properties</span></a>
     <ol class="toc">
      <li><a href="#image-item"><span class="secno">2.1</span> <span class="content">AV1 Image Item</span></a>
      <li>
       <a href="#image-item-properties"><span class="secno">2.2</span> <span class="content">Image Item Properties</span></a>
       <ol class="toc">
        <li><a href="#av1-configuration-item-property"><span class="secno">2.2.1</span> <span class="content">AV1 Item Configuration Property</span></a>
        <li><a href="#other-item-property"><span class="secno">2.2.2</span> <span class="content">Other Item Properties</span></a>
       </ol>
      <li>
       <a href="#layered-items"><span class="secno">2.3</span> <span class="content">AV1 Layered Image Items</span></a>
       <ol class="toc">
        <li><a href="#layered-items-overview"><span class="secno">2.3.1</span> <span class="content">Overview</span></a>
        <li>
         <a href="#layered-properties"><span class="secno">2.3.2</span> <span class="content">Properties</span></a>
         <ol class="toc">
          <li><a href="#operating-point-selector-property"><span class="secno">2.3.2.1</span> <span class="content">Operating Point Selector Property</span></a>
          <li><a href="#layer-selector-property"><span class="secno">2.3.2.2</span> <span class="content">Layer Selector Property</span></a>
          <li><a href="#layered-image-indexing-property"><span class="secno">2.3.2.3</span> <span class="content">Layered Image Indexing Property</span></a>
         </ol>
       </ol>
     </ol>
    <li><a href="#image-sequences"><span class="secno">3</span> <span class="content">Image Sequences</span></a>
    <li><a href="#auxiliary-images"><span class="secno">4</span> <span class="content">Auxiliary Image Items and Sequences</span></a>
    <li>
     <a href="#brands"><span class="secno">5</span> <span class="content">Brands, Internet media types and file extensions</span></a>
     <ol class="toc">
      <li><a href="#brands-overview"><span class="secno">5.1</span> <span class="content">Brands overview</span></a>
      <li><a href="#image-and-image-collection-brand"><span class="secno">5.2</span> <span class="content">AVIF image and image collection brand</span></a>
      <li><a href="#image-sequence-brand"><span class="secno">5.3</span> <span class="content">AVIF image sequence brands</span></a>
     </ol>
    <li><a href="#file-constraints"><span class="secno">6</span> <span class="content">General constraints</span></a>
    <li>
     <a href="#profiles"><span class="secno">7</span> <span class="content">Profiles</span></a>
     <ol class="toc">
      <li><a href="#profiles-overview"><span class="secno">7.1</span> <span class="content">Overview</span></a>
      <li><a href="#baseline-profile"><span class="secno">7.2</span> <span class="content">AVIF Baseline Profile</span></a>
      <li><a href="#advanced-profile"><span class="secno">7.3</span> <span class="content">AVIF Advanced Profile</span></a>
     </ol>
    <li><a href="#mime-registration"><span class="secno">8</span> <span class="content">AVIF Media Type Registration</span></a>
    <li><a href="#change-list"><span class="secno">9</span> <span class="content">Changes since v1.0.0 release</span></a>
    <li><a href="#conformance"><span class="secno"></span> <span class="content"> Conformance</span></a>
    <li>
     <a href="#index"><span class="secno"></span> <span class="content">Index</span></a>
     <ol class="toc">
      <li><a href="#index-defined-here"><span class="secno"></span> <span class="content">Terms defined by this specification</span></a>
      <li><a href="#index-defined-elsewhere"><span class="secno"></span> <span class="content">Terms defined by reference</span></a>
     </ol>
    <li>
     <a href="#references"><span class="secno"></span> <span class="content">References</span></a>
     <ol class="toc">
      <li><a href="#normative"><span class="secno"></span> <span class="content">Normative References</span></a>
     </ol>
   </ol>
  </nav>
  <main>
   <h2 class="heading settled" data-level="1" id="general"><span class="secno">1. </span><span class="content">Scope</span><a class="self-link" href="#general"></a></h2>
   <p><a data-link-type="biblio" href="#biblio-av1">[AV1]</a> defines the syntax and semantics of an <a data-link-type="dfn" href="#biblio-av1" id="ref-for-biblio-av1">AV1 bitstream</a>. The <dfn class="dfn-paneled" data-dfn-type="dfn" data-noexport id="av1-image-file-format">AV1 Image File Format</dfn> (AVIF) defined in this document supports the storage of a subset of the syntax and semantics of an <a data-link-type="dfn" href="#biblio-av1" id="ref-for-biblio-av1①">AV1 bitstream</a> in a <a data-link-type="biblio" href="#biblio-heif">[HEIF]</a> file.
The <a data-link-type="dfn" href="#av1-image-file-format" id="ref-for-av1-image-file-format">AV1 Image File Format</a> defines multiple profiles, which restrict the allowed syntax and semantics of the <a data-link-type="dfn" href="#biblio-av1" id="ref-for-biblio-av1②">AV1 bitstream</a> with the goal to improve interoperability, especially for hardware implementations.
The profiles defined in this specification follow the conventions of the <a data-link-type="biblio" href="#biblio-miaf">[MIAF]</a> specification.
Images encoded with AV1 and not meeting the restrictions of the defined profiles may still be compliant to this <a data-link-type="dfn" href="#av1-image-file-format" id="ref-for-av1-image-file-format①">AV1 Image File Format</a> if they adhere to the general AVIF requirements.</p>
   <p><a data-link-type="dfn" href="#av1-image-file-format" id="ref-for-av1-image-file-format②">AV1 Image File Format</a> supports High Dynamic Range (HDR) and Wide Color Gamut (WCG) images as well as Standard Dynamic Range (SDR). It supports monochrome images as well as multi-channel images with all the bit depths and color spaces specified in <a data-link-type="biblio" href="#biblio-av1">[AV1]</a>.</p>
   <p><a data-link-type="dfn" href="#av1-image-file-format" id="ref-for-av1-image-file-format③">AV1 Image File Format</a> also supports multi-layer images as specified in <a data-link-type="biblio" href="#biblio-av1">[AV1]</a> to be stored both in image items and image sequences.</p>
   <p>An AVIF file is designed to be a conformant <a data-link-type="biblio" href="#biblio-heif">[HEIF]</a> file for both image items and image sequences. Specifically, this specification follows the recommendations given in "Annex I: Guidelines On Defining
New Image Formats and Brands" of <a data-link-type="biblio" href="#biblio-heif">[HEIF]</a>.</p>
   <p>This specification reuses syntax and semantics used in <a data-link-type="biblio" href="#biblio-av1-isobmff">[AV1-ISOBMFF]</a>.</p>
   <h2 class="heading settled" data-level="2" id="image-item-and-properties"><span class="secno">2. </span><span class="content">Image Items and properties</span><a class="self-link" href="#image-item-and-properties"></a></h2>
   <h3 class="heading settled" data-level="2.1" id="image-item"><span class="secno">2.1. </span><span class="content">AV1 Image Item</span><a class="self-link" href="#image-item"></a></h3>
   <p>When an item is of type <dfn class="css" data-dfn-for="AV1 Image Item Type" data-dfn-type="value" data-export id="valdef-av1-image-item-type-av01">av01<a class="self-link" href="#valdef-av1-image-item-type-av01"></a></dfn>, it is called an <dfn class="dfn-paneled" data-dfn-type="dfn" data-noexport id="av1-image-item">AV1 Image Item</dfn>, and shall obey the following constraints:</p>
   <ul>
    <li data-md>
     <p>The <a data-link-type="dfn" href="#av1-image-item" id="ref-for-av1-image-item">AV1 Image Item</a> shall be a conformant <a data-link-type="dfn" href="#biblio-miaf" id="ref-for-biblio-miaf">MIAF image item</a>.</p>
    <li data-md>
     <p>The <a data-link-type="dfn" href="#av1-image-item" id="ref-for-av1-image-item①">AV1 Image Item</a> shall be associated with an <a data-link-type="dfn" href="#av1-item-configuration-property" id="ref-for-av1-item-configuration-property">AV1 Item Configuration Property</a>.</p>
    <li data-md>
     <p>The content of an <a data-link-type="dfn" href="#av1-image-item" id="ref-for-av1-image-item②">AV1 Image Item</a> is called the <dfn class="dfn-paneled" data-dfn-type="dfn" data-noexport id="av1-image-item-data">AV1 Image Item Data</dfn> and shall obey the following constraints:</p>
     <ul>
      <li data-md>
       <p>The <a data-link-type="dfn" href="#av1-image-item-data" id="ref-for-av1-image-item-data">AV1 Image Item Data</a> shall be identical to the content of an <a data-link-type="dfn" href="#biblio-av1-isobmff" id="ref-for-biblio-av1-isobmff">AV1 Sample</a> marked as <a class="property" data-link-type="propdesc" href="#biblio-isobmff" id="ref-for-biblio-isobmff">sync</a>, as defined in <a data-link-type="biblio" href="#biblio-av1-isobmff">[AV1-ISOBMFF]</a>.</p>
      <li data-md>
       <p>The <a data-link-type="dfn" href="#av1-image-item-data" id="ref-for-av1-image-item-data①">AV1 Image Item Data</a> shall have exactly one <a data-link-type="dfn" href="#biblio-av1" id="ref-for-biblio-av1③">Sequence Header OBU</a>.</p>
      <li data-md>
       <p>If the <a data-link-type="dfn" href="#av1-image-item-data" id="ref-for-av1-image-item-data②">AV1 Image Item Data</a> consists of a single frame (i.e. when using a single layer),</p>
       <ul>
        <li data-md>
         <p>It should have its <code><a data-link-type="dfn" href="#biblio-av1" id="ref-for-biblio-av1④">still_picture</a></code> flag set to 1.</p>
        <li data-md>
         <p>It should have its <code><a data-link-type="dfn" href="#biblio-av1" id="ref-for-biblio-av1⑤">reduced_still_picture_header</a></code> flag set to 1.</p>
       </ul>
     </ul>
   </ul>
   <h3 class="heading settled" data-level="2.2" id="image-item-properties"><span class="secno">2.2. </span><span class="content">Image Item Properties</span><a class="self-link" href="#image-item-properties"></a></h3>
   <h4 class="heading settled" data-level="2.2.1" id="av1-configuration-item-property"><span class="secno">2.2.1. </span><span class="content">AV1 Item Configuration Property</span><a class="self-link" href="#av1-configuration-item-property"></a></h4>
<pre class="def">Box Type:                 <dfn data-dfn-for="AV1 Item Configuration Property" data-dfn-type="value" data-export id="valdef-av1-item-configuration-property-av1c">av1C<a class="self-link" href="#valdef-av1-item-configuration-property-av1c"></a></dfn>
Property type:            Descriptive item property
Container:                ItemPropertyContainerBox
Mandatory (per  item):    Yes, for an image item of type 'av01'
Quantity:                 One for an image item of type 'av01'
</pre>
   <p>The syntax and semantics of the <dfn class="dfn-paneled" data-dfn-type="dfn" data-noexport id="av1-item-configuration-property">AV1 Item Configuration Property</dfn> are identical to those of the <a data-link-type="dfn" href="#biblio-av1-isobmff" id="ref-for-biblio-av1-isobmff①">AV1CodecConfigurationBox</a> defined in <a data-link-type="biblio" href="#biblio-av1-isobmff">[AV1-ISOBMFF]</a>, with the following constraints:</p>
   <ul>
    <li data-md>
     <p><a data-link-type="dfn" href="#biblio-av1" id="ref-for-biblio-av1⑥">Sequence Header OBUs</a> should not be present in the <a data-link-type="dfn" href="#biblio-av1-isobmff" id="ref-for-biblio-av1-isobmff②">AV1CodecConfigurationBox</a>.</p>
    <li data-md>
     <p>If a <a data-link-type="dfn" href="#biblio-av1" id="ref-for-biblio-av1⑦">Sequence Header OBU</a> is present in the <a data-link-type="dfn" href="#biblio-av1-isobmff" id="ref-for-biblio-av1-isobmff③">AV1CodecConfigurationBox</a>, it shall match the <a data-link-type="dfn" href="#biblio-av1" id="ref-for-biblio-av1⑧">Sequence Header OBU</a> in the <a data-link-type="dfn" href="#av1-image-item-data" id="ref-for-av1-image-item-data③">AV1 Image Item Data</a>.</p>
    <li data-md>
     <p>The values of the fields in the <a data-link-type="dfn" href="#biblio-av1-isobmff" id="ref-for-biblio-av1-isobmff④">AV1CodecConfigurationBox</a> shall match those of the <a data-link-type="dfn" href="#biblio-av1" id="ref-for-biblio-av1⑨">Sequence Header OBU</a> in the <a data-link-type="dfn" href="#av1-image-item-data" id="ref-for-av1-image-item-data④">AV1 Image Item Data</a>.</p>
    <li data-md>
     <p><a data-link-type="dfn" href="#biblio-av1" id="ref-for-biblio-av1①⓪">Metadata OBUs</a>, if present, shall match the values given in other item properties, such as the PixelInformationProperty or ColourInformationBox.</p>
   </ul>
   <p>This property should be marked as essential.</p>
   <h4 class="heading settled" data-level="2.2.2" id="other-item-property"><span class="secno">2.2.2. </span><span class="content">Other Item Properties</span><a class="self-link" href="#other-item-property"></a></h4>
   <p>In addition to the Image Properties defined in <a data-link-type="biblio" href="#biblio-heif">[HEIF]</a>, such as <a class="property" data-link-type="propdesc" href="#biblio-heif" id="ref-for-biblio-heif">colr</a>, <a class="property" data-link-type="propdesc" href="#biblio-heif" id="ref-for-biblio-heif①">pixi</a> or <a class="property" data-link-type="propdesc" href="#biblio-heif" id="ref-for-biblio-heif②">pasp</a>, <a data-link-type="dfn" href="#av1-image-item" id="ref-for-av1-image-item③">AV1 image items</a> MAY also be associated with <a class="property" data-link-type="propdesc" href="#biblio-isobmff" id="ref-for-biblio-isobmff①">clli</a>, <a class="property" data-link-type="propdesc" href="#biblio-isobmff" id="ref-for-biblio-isobmff②">cclv</a> and <a class="property" data-link-type="propdesc" href="#biblio-isobmff" id="ref-for-biblio-isobmff③">mdcv</a> introduced in <a data-link-type="biblio" href="#biblio-miaf">[MIAF]</a>.</p>
   <p>In general, it is recommended to use properties instead of <a data-link-type="dfn" href="#biblio-av1" id="ref-for-biblio-av1①①">Metadata OBUs</a> in the <a data-link-type="dfn" href="#av1-item-configuration-property" id="ref-for-av1-item-configuration-property①">AV1 Item Configuration Property</a>.</p>
   <h3 class="heading settled" data-level="2.3" id="layered-items"><span class="secno">2.3. </span><span class="content">AV1 Layered Image Items</span><a class="self-link" href="#layered-items"></a></h3>
   <h4 class="heading settled" data-level="2.3.1" id="layered-items-overview"><span class="secno">2.3.1. </span><span class="content">Overview</span><a class="self-link" href="#layered-items-overview"></a></h4>
   <p><a data-link-type="biblio" href="#biblio-av1">[AV1]</a> supports encoding a frame using multiple spatial layers. A spatial layer may improve the resolution or quality of the image decoded based on one or more of the previous layers. A layer may also provide an image that does not depend on the previous layers. Additionally, not all layers are expected to produce an image meant to be rendered. Some decoded images may be used only as intermediate decodes. Finally, layers are grouped into one or more <a data-link-type="dfn" href="#biblio-av1" id="ref-for-biblio-av1①②">Operating Points</a>. The <a data-link-type="dfn" href="#biblio-av1" id="ref-for-biblio-av1①③">Sequence Header OBU</a> defines the list of <a data-link-type="dfn" href="#biblio-av1" id="ref-for-biblio-av1①④">Operating Points</a>, provides required decoding capabilities, and indicates which layers form each <a data-link-type="dfn" href="#biblio-av1" id="ref-for-biblio-av1①⑤">Operating Point</a>.</p>
   <p><a data-link-type="biblio" href="#biblio-av1">[AV1]</a> delegates the selection of which <a data-link-type="dfn" href="#biblio-av1" id="ref-for-biblio-av1①⑥">Operating Point</a> to process to the application, by means of a function called <code>choose_operating_point()</code>. AVIF defines the <a data-link-type="dfn" href="#operatingpointselectorproperty" id="ref-for-operatingpointselectorproperty">OperatingPointSelectorProperty</a> to control this selection. In the absence of an <a data-link-type="dfn" href="#operatingpointselectorproperty" id="ref-for-operatingpointselectorproperty①">OperatingPointSelectorProperty</a> associated with an <a data-link-type="dfn" href="#av1-image-item" id="ref-for-av1-image-item④">AV1 Image Item</a>, the AVIF renderer is free to process any <a data-link-type="dfn" href="#biblio-av1" id="ref-for-biblio-av1①⑦">Operating Point</a> present in the <a data-link-type="dfn" href="#av1-image-item-data" id="ref-for-av1-image-item-data⑤">AV1 Image Item Data</a>. In particular, when the <a data-link-type="dfn" href="#av1-image-item" id="ref-for-av1-image-item⑤">AV1 Image Item</a> is composed of a unique <a data-link-type="dfn" href="#biblio-av1" id="ref-for-biblio-av1①⑧">Operating Point</a>, the <a data-link-type="dfn" href="#operatingpointselectorproperty" id="ref-for-operatingpointselectorproperty②">OperatingPointSelectorProperty</a> should not be present. If an <a data-link-type="dfn" href="#operatingpointselectorproperty" id="ref-for-operatingpointselectorproperty③">OperatingPointSelectorProperty</a> is associated with an <a data-link-type="dfn" href="#av1-image-item" id="ref-for-av1-image-item⑥">AV1 Image Item</a>, the <code>op_index</code> field indicates which <a data-link-type="dfn" href="#biblio-av1" id="ref-for-biblio-av1①⑨">Operating Point</a> is expected to be processed for this item.</p>
   <p class="note" role="note"><span>NOTE:</span> When an author wants to offer the ability to render multiple <a data-link-type="dfn" href="#biblio-av1" id="ref-for-biblio-av1②⓪">Operating Points</a> from the same AV1 image (e.g. in the case of multi-view images), multiple <a data-link-type="dfn" href="#av1-image-item" id="ref-for-av1-image-item⑦">AV1 Image Items</a> can be created that share the same <a data-link-type="dfn" href="#av1-image-item-data" id="ref-for-av1-image-item-data⑥">AV1 Image Item Data</a> but have different <a data-link-type="dfn" href="#operatingpointselectorproperty" id="ref-for-operatingpointselectorproperty④">OperatingPointSelectorProperty</a>s.</p>
   <p><a data-link-type="biblio" href="#biblio-av1">[AV1]</a> expects the renderer to display only one frame within the selected <a data-link-type="dfn" href="#biblio-av1" id="ref-for-biblio-av1②①">Operating Point</a>, which should be the highest spatial layer that is both within the <a data-link-type="dfn" href="#biblio-av1" id="ref-for-biblio-av1②②">Operating Point</a> and present within the temporal unit, but <a data-link-type="biblio" href="#biblio-av1">[AV1]</a> leaves the option for other applications to set their own policy about which frames are output, as defined in the general output process. AVIF sets a different policy, and defines how the <a class="property" data-link-type="propdesc" href="#biblio-heif" id="ref-for-biblio-heif③">lsel</a> property (defined in <a data-link-type="biblio" href="#biblio-heif">[HEIF]</a>) is used to control which layer is rendered. In the absence of a <a class="property" data-link-type="propdesc" href="#biblio-heif" id="ref-for-biblio-heif④">lsel</a> property associated with an <a data-link-type="dfn" href="#av1-image-item" id="ref-for-av1-image-item⑧">AV1 Image Item</a>, the renderer is free to render either: only the output image of the highest spatial layer, or to render all output images of all the intermediate layers, resulting in a form of progressive decoding. If a <a class="property" data-link-type="propdesc" href="#biblio-heif" id="ref-for-biblio-heif⑤">lsel</a> property is associated with an <a data-link-type="dfn" href="#av1-image-item" id="ref-for-av1-image-item⑨">AV1 Image Item</a>, the renderer is expected to render only the output image for that layer.</p>
   <p class="note" role="note"><span>NOTE:</span> When such a progressive decoding of the layers within an <a data-link-type="dfn" href="#biblio-av1" id="ref-for-biblio-av1②③">Operating Point</a> is not desired or when an author wants to expose each layer as a specific item, multiple <a data-link-type="dfn" href="#av1-image-item" id="ref-for-av1-image-item①⓪">AV1 Image Items</a> sharing the same <a data-link-type="dfn" href="#av1-image-item-data" id="ref-for-av1-image-item-data⑦">AV1 Image Item Data</a> can be created and associated with different <a class="property" data-link-type="propdesc" href="#biblio-heif" id="ref-for-biblio-heif⑥">lsel</a> properties, each with a different value of <a class="property" data-link-type="propdesc" href="#biblio-heif" id="ref-for-biblio-heif⑦">layer_id</a>.</p>
   <h4 class="heading settled" data-level="2.3.2" id="layered-properties"><span class="secno">2.3.2. </span><span class="content">Properties</span><a class="self-link" href="#layered-properties"></a></h4>
   <h5 class="heading settled" data-level="2.3.2.1" id="operating-point-selector-property"><span class="secno">2.3.2.1. </span><span class="content">Operating Point Selector Property</span><a class="self-link" href="#operating-point-selector-property"></a></h5>
   <h6 class="no-toc heading settled" data-level="2.3.2.1.1" id="operating-point-selector-property-definition"><span class="secno">2.3.2.1.1. </span><span class="content">Definition</span><a class="self-link" href="#operating-point-selector-property-definition"></a></h6>
<pre class="def">Box Type:       <dfn data-dfn-for="OperatingPointSelectorProperty" data-dfn-type="value" data-export id="valdef-operatingpointselectorproperty-a1op">a1op<a class="self-link" href="#valdef-operatingpointselectorproperty-a1op"></a></dfn>
Property type:  Descriptive item property
Container:      <code>ItemPropertyContainerBox</code>
Mandatory:      No
Quantity:       Zero or one
</pre>
   <h6 class="no-toc heading settled" data-level="2.3.2.1.2" id="operating-point-selector-property-description"><span class="secno">2.3.2.1.2. </span><span class="content">Description</span><a class="self-link" href="#operating-point-selector-property-description"></a></h6>
   <p>An <dfn class="dfn-paneled" data-dfn-type="dfn" data-noexport id="operatingpointselectorproperty">OperatingPointSelectorProperty</dfn> may be associated with an <a data-link-type="dfn" href="#av1-image-item" id="ref-for-av1-image-item①①">AV1 Image Item</a> to provide the index of the operating point to be processed for this item. If associated, it shall be marked as essential.</p>
   <p>In the absence of a <a class="property" data-link-type="propdesc" href="#biblio-heif" id="ref-for-biblio-heif⑧">lsel</a> property associated with the item:</p>
   <ul>
    <li data-md>
     <p>If an <a data-link-type="dfn" href="#operatingpointselectorproperty" id="ref-for-operatingpointselectorproperty⑤">OperatingPointSelectorProperty</a> is associated with an <a data-link-type="dfn" href="#av1-image-item" id="ref-for-av1-image-item①②">AV1 Image Item</a>, the <a class="property" data-link-type="propdesc" href="#biblio-heif" id="ref-for-biblio-heif⑨">ispe</a> property associated with this item shall describe the dimension of the output image corresponding to the operating point.</p>
    <li data-md>
     <p>If no <a data-link-type="dfn" href="#operatingpointselectorproperty" id="ref-for-operatingpointselectorproperty⑥">OperatingPointSelectorProperty</a> is associated with an <a data-link-type="dfn" href="#av1-image-item" id="ref-for-av1-image-item①③">AV1 Image Item</a>, the <a class="property" data-link-type="propdesc" href="#biblio-heif" id="ref-for-biblio-heif①⓪">ispe</a> documents the dimensions of the operating point whose index is 0.</p>
   </ul>
   <p class="note" role="note"><span>NOTE:</span> The dimensions of possible intermediate output images might not match the ones given in the <a class="property" data-link-type="propdesc" href="#biblio-heif" id="ref-for-biblio-heif①①">ispe</a> property. Renderers are expected to scale the output image to match the <a class="property" data-link-type="propdesc" href="#biblio-heif" id="ref-for-biblio-heif①②">ispe</a> property.</p>
   <h6 class="no-toc heading settled" data-level="2.3.2.1.3" id="operating-point-selector-property-syntax"><span class="secno">2.3.2.1.3. </span><span class="content">Syntax</span><a class="self-link" href="#operating-point-selector-property-syntax"></a></h6>
<pre>class OperatingPointSelectorProperty extends ItemFullProperty('a1op', version = 0, flags) {
    u8 op_index;
}
</pre>
   <h6 class="no-toc heading settled" data-level="2.3.2.1.4" id="operating-point-selector-property-semantics"><span class="secno">2.3.2.1.4. </span><span class="content">Semantics</span><a class="self-link" href="#operating-point-selector-property-semantics"></a></h6>
   <p><dfn data-dfn-type="dfn" data-noexport id="op_index">op_index<a class="self-link" href="#op_index"></a></dfn> indicates the index of the operating point to be processed for this item. Its value shall be between 0 and <a data-link-type="dfn" href="#biblio-av1" id="ref-for-biblio-av1②④">operating_points_cnt_minus_1</a>.</p>
   <h5 class="heading settled" data-level="2.3.2.2" id="layer-selector-property"><span class="secno">2.3.2.2. </span><span class="content">Layer Selector Property</span><a class="self-link" href="#layer-selector-property"></a></h5>
    The <a class="property" data-link-type="propdesc" href="#biblio-heif" id="ref-for-biblio-heif①③">lsel</a> property defined in <a data-link-type="biblio" href="#biblio-heif">[HEIF]</a> may be associated with an <a data-link-type="dfn" href="#av1-image-item" id="ref-for-av1-image-item①④">AV1 Image Item</a>. The <a class="property" data-link-type="propdesc" href="#biblio-heif" id="ref-for-biblio-heif①④">layer_id</a> indicates the value of the <a data-link-type="dfn" href="#biblio-av1" id="ref-for-biblio-av1②⑤">spatial_id</a> to render. The value shall be between 0 and 3. The corresponding spatial layer shall be present in the bitstream and shall produce an output frame. Other layers may be needed to decode the indicated layer. 
   <p>If this property is associated with an item, the <a class="property" data-link-type="propdesc" href="#biblio-heif" id="ref-for-biblio-heif①⑤">ispe</a> property documents the dimensions of the output frame produced by decoding this layer.</p>
   <h5 class="heading settled" data-level="2.3.2.3" id="layered-image-indexing-property"><span class="secno">2.3.2.3. </span><span class="content">Layered Image Indexing Property</span><a class="self-link" href="#layered-image-indexing-property"></a></h5>
   <h6 class="no-toc heading settled" data-level="2.3.2.3.1" id="layered-image-indexing-property-definition"><span class="secno">2.3.2.3.1. </span><span class="content">Definition</span><a class="self-link" href="#layered-image-indexing-property-definition"></a></h6>
<pre class="def">Box Type:       <dfn data-dfn-for="AV1LayeredImageIndexingProperty" data-dfn-type="value" data-export id="valdef-av1layeredimageindexingproperty-a1lx">a1lx<a class="self-link" href="#valdef-av1layeredimageindexingproperty-a1lx"></a></dfn>
Property type:  Descriptive item property
Container:      <code>ItemPropertyContainerBox</code>
Mandatory:      No
Quantity:       Zero or one
</pre>
   <h6 class="no-toc heading settled" data-level="2.3.2.3.2" id="layered-image-indexing-property-description"><span class="secno">2.3.2.3.2. </span><span class="content">Description</span><a class="self-link" href="#layered-image-indexing-property-description"></a></h6>
   <p>The <dfn data-dfn-type="dfn" data-export id="av1layeredimageindexingproperty">AV1LayeredImageIndexingProperty<a class="self-link" href="#av1layeredimageindexingproperty"></a></dfn> property may be associated with an <a data-link-type="dfn" href="#av1-image-item" id="ref-for-av1-image-item①⑤">AV1 Image Item</a>. It documents the size in bytes of each layer in the <a data-link-type="dfn" href="#av1-image-item-data" id="ref-for-av1-image-item-data⑧">AV1 Image Item Data</a>, and enables determining the byte ranges required to process one or more layers of an <a data-link-type="dfn" href="#biblio-av1" id="ref-for-biblio-av1②⑥">Operating Point</a>. If associated, it shall not be marked as essential.</p>
   <h6 class="no-toc heading settled" data-level="2.3.2.3.3" id="layered-image-indexing-property-syntax"><span class="secno">2.3.2.3.3. </span><span class="content">Syntax</span><a class="self-link" href="#layered-image-indexing-property-syntax"></a></h6>
<pre>class AV1LayeredImageIndexingProperty extends ItemFullProperty('a1lx', version = 0, flags) {
    FieldLength = ((flags &amp; 1) + 1) * 16;
    unsigned int(FieldLength)[4] layer_size;
}
</pre>
   <h6 class="no-toc heading settled" data-level="2.3.2.3.4" id="layered-image-indexing-property-semantics"><span class="secno">2.3.2.3.4. </span><span class="content">Semantics</span><a class="self-link" href="#layered-image-indexing-property-semantics"></a></h6>
   <p><dfn data-dfn-type="dfn" data-noexport id="layer_size">layer_size<a class="self-link" href="#layer_size"></a></dfn> indicates the number of bytes corresponding to each layer in the item payload. Values in the array are in the order of the layer <a data-link-type="dfn" href="#biblio-av1" id="ref-for-biblio-av1②⑦">spatial_id</a>.</p>
   <h2 class="heading settled" data-level="3" id="image-sequences"><span class="secno">3. </span><span class="content">Image Sequences</span><a class="self-link" href="#image-sequences"></a></h2>
   <p> An <dfn class="dfn-paneled" data-dfn-type="dfn" data-noexport id="av1-image-sequence">AV1 Image Sequence</dfn> is defined as a set of AV1 <a data-link-type="dfn" href="#biblio-av1" id="ref-for-biblio-av1②⑧">Temporal Units</a> stored in an <a data-link-type="dfn" href="#biblio-av1-isobmff" id="ref-for-biblio-av1-isobmff⑤">AV1 track</a> as defined in <a data-link-type="biblio" href="#biblio-av1-isobmff">[AV1-ISOBMFF]</a> with the following constraints: </p>
   <ul>
    <li data-md>
     <p>The track shall be a valid <a data-link-type="dfn" href="#biblio-miaf" id="ref-for-biblio-miaf①">MIAF image sequence</a>.</p>
    <li data-md>
     <p>The track handler for an <a data-link-type="dfn" href="#av1-image-sequence" id="ref-for-av1-image-sequence">AV1 Image Sequence</a> shall be <code>pict</code>.</p>
   </ul>
   <h2 class="heading settled" data-level="4" id="auxiliary-images"><span class="secno">4. </span><span class="content">Auxiliary Image Items and Sequences</span><a class="self-link" href="#auxiliary-images"></a></h2>
   <p>An <dfn class="dfn-paneled" data-dfn-type="dfn" data-noexport id="av1-auxiliary-image-item">AV1 Auxiliary Image Item</dfn> (respectively an <dfn class="dfn-paneled" data-dfn-type="dfn" data-noexport id="av1-auxiliary-image-sequence">AV1 Auxiliary Image Sequence</dfn>) is an <a data-link-type="dfn" href="#av1-image-item" id="ref-for-av1-image-item①⑥">AV1 Image Item</a> (respectively <a data-link-type="dfn" href="#av1-image-sequence" id="ref-for-av1-image-sequence①">AV1 Image Sequence</a>) with the following additional constraints: </p>
   <ul>
    <li data-md>
     <p>It shall be a compliant <a data-link-type="dfn" href="#biblio-miaf" id="ref-for-biblio-miaf②">MIAF Auxiliary Image Item</a> (respectively <a data-link-type="dfn" href="#biblio-miaf" id="ref-for-biblio-miaf③">MIAF Auxiliary Image Sequence</a>).</p>
    <li data-md>
     <p>The <code><a data-link-type="dfn" href="#biblio-av1" id="ref-for-biblio-av1②⑨">mono_chrome</a></code> field in the <a data-link-type="dfn" href="#biblio-av1" id="ref-for-biblio-av1③⓪">Sequence Header OBU</a> shall be set to 1.</p>
    <li data-md>
     <p>The <code><a data-link-type="dfn" href="#biblio-av1" id="ref-for-biblio-av1③①">color_range</a></code> field in the <a data-link-type="dfn" href="#biblio-av1" id="ref-for-biblio-av1③②">Sequence Header OBU</a> shall be set to 1.</p>
   </ul>
   <p>An <dfn class="dfn-paneled" data-dfn-type="dfn" data-export id="av1-alpha-image-item">AV1 Alpha Image Item</dfn> (respectively an <dfn class="dfn-paneled" data-dfn-type="dfn" data-export id="av1-alpha-image-sequence">AV1 Alpha Image Sequence</dfn>) is an <a data-link-type="dfn" href="#av1-auxiliary-image-item" id="ref-for-av1-auxiliary-image-item">AV1 Auxiliary Image Item</a> (respectively an <a data-link-type="dfn" href="#av1-auxiliary-image-sequence" id="ref-for-av1-auxiliary-image-sequence">AV1 Auxiliary Image Sequence</a>), and as defined in <a data-link-type="biblio" href="#biblio-miaf">[MIAF]</a>, with the <code>aux_type</code> field of the <code>AuxiliaryTypeProperty</code> (respectively <code>AuxiliaryTypeInfoBox</code>) set to <code>urn:mpeg:mpegB:cicp:systems:auxiliary:alpha</code>. An <a data-link-type="dfn" href="#av1-alpha-image-item" id="ref-for-av1-alpha-image-item">AV1 Alpha Image Item</a> (respectively an <a data-link-type="dfn" href="#av1-alpha-image-sequence" id="ref-for-av1-alpha-image-sequence">AV1 Alpha Image Sequence</a>) shall be encoded with the same bit depth as the associated master AV1 Image Item (respectively AV1 Image Sequence).</p>
   <p>For <a data-link-type="dfn" href="#av1-alpha-image-item" id="ref-for-av1-alpha-image-item①">AV1 Alpha Image Item</a> and <a data-link-type="dfn" href="#av1-alpha-image-sequence" id="ref-for-av1-alpha-image-sequence①">AV1 Alpha Image Sequence</a>, the ColourInformationBox should be omitted. If present, readers shall ignore it.</p>
   <p>An <dfn data-dfn-type="dfn" data-export id="av1-depth-image-item">AV1 Depth Image Item<a class="self-link" href="#av1-depth-image-item"></a></dfn> (respectively an <dfn data-dfn-type="dfn" data-export id="av1-depth-image-sequence">AV1 Depth Image Sequence<a class="self-link" href="#av1-depth-image-sequence"></a></dfn>) is an <a data-link-type="dfn" href="#av1-auxiliary-image-item" id="ref-for-av1-auxiliary-image-item①">AV1 Auxiliary Image Item</a> (respectively an <a data-link-type="dfn" href="#av1-auxiliary-image-sequence" id="ref-for-av1-auxiliary-image-sequence①">AV1 Auxiliary Image Sequence</a>), and as defined in <a data-link-type="biblio" href="#biblio-miaf">[MIAF]</a>, with the <code>aux_type</code> field of the <code>AuxiliaryTypeProperty</code> (respectively <code>AuxiliaryTypeInfoBox</code>) set to <code>urn:mpeg:mpegB:cicp:systems:auxiliary:depth</code>.</p>
   <p class="note" role="note"><span>NOTE:</span> <a data-link-type="biblio" href="#biblio-av1">[AV1]</a> supports encoding either 3-component images (whose semantics are given by the <code>matrix_coefficients</code> element), or 1-component images (monochrome). When an image requires a different number of components, multiple auxiliary images may be used, each providing additional component(s), according to the semantics of their <code>aux_type</code> field. In such case, the maximum number of components is restricted by number of possible items in a file, coded on 16 or 32 bits.</p>
   <h2 class="heading settled" data-level="5" id="brands"><span class="secno">5. </span><span class="content">Brands, Internet media types and file extensions</span><a class="self-link" href="#brands"></a></h2>
   <h3 class="heading settled" data-level="5.1" id="brands-overview"><span class="secno">5.1. </span><span class="content">Brands overview</span><a class="self-link" href="#brands-overview"></a></h3>
   <p>As defined by <a data-link-type="biblio" href="#biblio-isobmff">[ISOBMFF]</a>, the presence of a brand in the <code><a data-link-type="dfn" href="#biblio-isobmff" id="ref-for-biblio-isobmff④">compatible_brands</a></code> list in the <code><a data-link-type="dfn" href="#biblio-isobmff" id="ref-for-biblio-isobmff⑤">FileTypeBox</a></code> can be interpreted as the permission for those <a data-link-type="dfn" href="#av1-image-file-format" id="ref-for-av1-image-file-format④">AV1 Image File Format</a> readers/parsers and <a data-link-type="dfn" href="#av1-image-file-format" id="ref-for-av1-image-file-format⑤">AV1 Image File Format</a> renderers that only implement the features required by the brand, to process the corresponding file and only the parts (e.g. items or sequences) that comply with the brand.</p>
   <p>An <a data-link-type="dfn" href="#av1-image-file-format" id="ref-for-av1-image-file-format⑥">AV1 Image File Format</a> file may conform to multiple brands. Similarly, an <a data-link-type="dfn" href="#av1-image-file-format" id="ref-for-av1-image-file-format⑦">AV1 Image File Format</a> reader/parser or <a data-link-type="dfn" href="#av1-image-file-format" id="ref-for-av1-image-file-format⑧">AV1 Image File Format</a> renderer may be capable of processing the features associated with one or more brands.</p>
   <p>If any of the brands defined in this document is specified in the <code><a data-link-type="dfn" href="#biblio-isobmff" id="ref-for-biblio-isobmff⑥">major_brand</a></code> field of the <a data-link-type="dfn" href="#biblio-isobmff" id="ref-for-biblio-isobmff⑦">FileTypeBox</a>, the file extension and Internet Media Type should respectively be "<code>.avif</code>" and "<code>image/avif</code>" as defined in <a href="#mime-registration">§ 8 AVIF Media Type Registration</a>.</p>
   <h3 class="heading settled" data-level="5.2" id="image-and-image-collection-brand"><span class="secno">5.2. </span><span class="content">AVIF image and image collection brand</span><a class="self-link" href="#image-and-image-collection-brand"></a></h3>
    The brand to identify <a data-link-type="dfn" href="#av1-image-item" id="ref-for-av1-image-item①⑦">AV1 image items</a> is <dfn class="dfn-paneled" data-dfn-for="AVIF Image brand" data-dfn-type="dfn" data-export id="avif-image-brand-avif" value="avif">avif</dfn>. 
   <p>Files that indicate this brand in the <a data-link-type="dfn" href="#biblio-isobmff" id="ref-for-biblio-isobmff⑧">compatible_brands</a> field of the <a data-link-type="dfn" href="#biblio-isobmff" id="ref-for-biblio-isobmff⑨">FileTypeBox</a> shall comply with the following:</p>
   <ul>
    <li data-md>
     <p>The primary item shall be an <a data-link-type="dfn" href="#av1-image-item" id="ref-for-av1-image-item①⑧">AV1 Image Item</a> or be a derived image that references directly or indirectly one or more items that all are <a data-link-type="dfn" href="#av1-image-item" id="ref-for-av1-image-item①⑨">AV1 Image Items</a>.</p>
    <li data-md>
     <p><a data-link-type="dfn" href="#av1-auxiliary-image-item" id="ref-for-av1-auxiliary-image-item②">AV1 auxiliary image items</a> may be present in the file.</p>
   </ul>
   <p>Files that conform with these constraints should include the brand <code><a data-link-type="dfn" href="#avif-image-brand-avif" id="ref-for-avif-image-brand-avif">avif</a></code> in the <a data-link-type="dfn" href="#biblio-isobmff" id="ref-for-biblio-isobmff①⓪">compatible_brands</a> field of the <a data-link-type="dfn" href="#biblio-isobmff" id="ref-for-biblio-isobmff①①">FileTypeBox</a>.</p>
   <p>Additionally, the brand <dfn class="dfn-paneled" data-dfn-for="AVIF Intra-only brand" data-dfn-type="dfn" data-export id="avif-intra-only-brand-avio" value="avio">avio</dfn> is defined. If the file indicates the brand <code><a data-link-type="dfn" href="#avif-intra-only-brand-avio" id="ref-for-avif-intra-only-brand-avio">avio</a></code> in the <a data-link-type="dfn" href="#biblio-isobmff" id="ref-for-biblio-isobmff①②">compatible_brands</a> field of the <a data-link-type="dfn" href="#biblio-isobmff" id="ref-for-biblio-isobmff①③">FileTypeBox</a>, then the primary item or all the items referenced by the primary item shall be <a data-link-type="dfn" href="#av1-image-item" id="ref-for-av1-image-item②⓪">AV1 image items</a> made only of <a data-link-type="dfn" href="#biblio-av1" id="ref-for-biblio-av1③③">Intra Frames</a>. Conversely, if the previous constraint applies, the brand <code><a data-link-type="dfn" href="#avif-intra-only-brand-avio" id="ref-for-avif-intra-only-brand-avio①">avio</a></code> should be used in the <a data-link-type="dfn" href="#biblio-isobmff" id="ref-for-biblio-isobmff①④">compatible_brands</a> field of the <a data-link-type="dfn" href="#biblio-isobmff" id="ref-for-biblio-isobmff①⑤">FileTypeBox</a>.</p>
   <h3 class="heading settled" data-level="5.3" id="image-sequence-brand"><span class="secno">5.3. </span><span class="content">AVIF image sequence brands</span><a class="self-link" href="#image-sequence-brand"></a></h3>
    The brand to identify AVIF image sequences is <dfn class="dfn-paneled" data-dfn-for="AVIF Image Sequence brand" data-dfn-type="dfn" data-export id="avif-image-sequence-brand-avis" value="avis">avis</dfn>. 
   <p>Files that indicate this brand in the <a data-link-type="dfn" href="#biblio-isobmff" id="ref-for-biblio-isobmff①⑥">compatible_brands</a> field of the <a data-link-type="dfn" href="#biblio-isobmff" id="ref-for-biblio-isobmff①⑦">FileTypeBox</a> shall comply with the following:</p>
   <ul>
    <li data-md>
     <p>they shall contain one or more <a data-link-type="dfn" href="#av1-image-sequence" id="ref-for-av1-image-sequence②">AV1 image sequences</a>.</p>
    <li data-md>
     <p>they may contain <a data-link-type="dfn" href="#av1-auxiliary-image-sequence" id="ref-for-av1-auxiliary-image-sequence②">AV1 auxiliary image sequences</a>.</p>
   </ul>
   <p>Files that conform with these constraints should include the brand <code><a data-link-type="dfn" href="#avif-image-sequence-brand-avis" id="ref-for-avif-image-sequence-brand-avis">avis</a></code> in the <a data-link-type="dfn" href="#biblio-isobmff" id="ref-for-biblio-isobmff①⑧">compatible_brands</a> field of the <a data-link-type="dfn" href="#biblio-isobmff" id="ref-for-biblio-isobmff①⑨">FileTypeBox</a>.</p>
   <p>Additionally, if a file contains <a data-link-type="dfn" href="#av1-image-sequence" id="ref-for-av1-image-sequence③">AV1 image sequences</a> and the brand <code><a data-link-type="dfn" href="#avif-intra-only-brand-avio" id="ref-for-avif-intra-only-brand-avio②">avio</a></code> is used in the <a data-link-type="dfn" href="#biblio-isobmff" id="ref-for-biblio-isobmff②⓪">compatible_brands</a> field of the <a data-link-type="dfn" href="#biblio-isobmff" id="ref-for-biblio-isobmff②①">FileTypeBox</a>, the item constraints for this brand shall be met and at least one of the <a data-link-type="dfn" href="#av1-image-sequence" id="ref-for-av1-image-sequence④">AV1 image sequences</a> shall be made only of <a data-link-type="dfn" href="#biblio-av1-isobmff" id="ref-for-biblio-av1-isobmff⑥">AV1 Samples</a> marked as <a class="property" data-link-type="propdesc" href="#biblio-isobmff" id="ref-for-biblio-isobmff②②">sync</a>. Conversely, if such a track exists and the constraints of the brand <code><a data-link-type="dfn" href="#avif-intra-only-brand-avio" id="ref-for-avif-intra-only-brand-avio③">avio</a></code> on <a data-link-type="dfn" href="#av1-image-item" id="ref-for-av1-image-item②①">AV1 image items</a> are met, the brand should be used.</p>
   <p class="note" role="note"><span>NOTE:</span> As defined in <a data-link-type="biblio" href="#biblio-miaf">[MIAF]</a>, a file that is primarily an image sequence still has at least an image item. Hence, it can also declare brands for signaling the image item.</p>
   <h2 class="heading settled" data-level="6" id="file-constraints"><span class="secno">6. </span><span class="content">General constraints</span><a class="self-link" href="#file-constraints"></a></h2>
   <p>The following constraints are common to files compliant with this specification:</p>
   <ul>
    <li data-md>
     <p>The file shall be compliant with the <a data-link-type="biblio" href="#biblio-miaf">[MIAF]</a> specification and list <a class="property" data-link-type="propdesc" href="#biblio-miaf" id="ref-for-biblio-miaf④">miaf</a> in the <a data-link-type="dfn" href="#biblio-isobmff" id="ref-for-biblio-isobmff②③">compatible_brands</a> field of the <a data-link-type="dfn" href="#biblio-isobmff" id="ref-for-biblio-isobmff②④">FileTypeBox</a>.</p>
    <li data-md>
     <p>The file shall list <code>'<a data-link-type="dfn" href="#avif-image-brand-avif" id="ref-for-avif-image-brand-avif①">avif</a>'</code> or <code>'<a data-link-type="dfn" href="#avif-image-sequence-brand-avis" id="ref-for-avif-image-sequence-brand-avis①">avis</a>'</code> in the <a data-link-type="dfn" href="#biblio-isobmff" id="ref-for-biblio-isobmff②⑤">compatible_brands</a> field of the <a data-link-type="dfn" href="#biblio-isobmff" id="ref-for-biblio-isobmff②⑥">FileTypeBox</a>.</p>
    <li data-md>
     <p>If transformative properties are used in derivation chains (as defined in <a data-link-type="biblio" href="#biblio-miaf">[MIAF]</a>), they shall only be associated with items that are not referenced by another derived item. For example, if a file contains a grid item and its referenced coded image items, cropping, mirroring or rotation transformations are only permitted on the grid item itself.</p>
   </ul>
   <p class="note" role="note"><span>NOTE:</span> This constraints further restricts files compared to <a data-link-type="biblio" href="#biblio-miaf">[MIAF]</a>.</p>
   <h2 class="heading settled" data-level="7" id="profiles"><span class="secno">7. </span><span class="content">Profiles</span><a class="self-link" href="#profiles"></a></h2>
   <h3 class="heading settled" data-level="7.1" id="profiles-overview"><span class="secno">7.1. </span><span class="content">Overview</span><a class="self-link" href="#profiles-overview"></a></h3>
   <p>The profiles defined in this section are for enabling interoperability between <a data-link-type="dfn" href="#av1-image-file-format" id="ref-for-av1-image-file-format⑨">AV1 Image File Format</a> files and <a data-link-type="dfn" href="#av1-image-file-format" id="ref-for-av1-image-file-format①⓪">AV1 Image File Format</a> readers/parsers. A profile imposes a set of specific restrictions and is signaled by brands defined in this specification.</p>
   <p>The <a data-link-type="dfn" href="#biblio-isobmff" id="ref-for-biblio-isobmff②⑦">FileTypeBox</a> should declare at least one profile that enables decoding of the primary image item. It is not an error for the encoder to include an auxiliary image that is not allowed by the specified profile(s).</p>
   <p>If <code>'<a data-link-type="dfn" href="#avif-image-sequence-brand-avis" id="ref-for-avif-image-sequence-brand-avis②">avis</a>'</code> is declared in the <a data-link-type="dfn" href="#biblio-isobmff" id="ref-for-biblio-isobmff②⑧">FileTypeBox</a> and a profile is declared in the <a data-link-type="dfn" href="#biblio-isobmff" id="ref-for-biblio-isobmff②⑨">FileTypeBox</a>, the profile shall also enable decoding of at least one image sequence track. The profile should allow decoding of any associated auxiliary image sequence tracks, unless it is acceptable to decode the image sequence without its auxiliary image sequence tracks.</p>
   <p>It is possible for a file compliant to this <a data-link-type="dfn" href="#av1-image-file-format" id="ref-for-av1-image-file-format①①">AV1 Image File Format</a> to not be able to declare an AVIF profile, if the corresponding AV1 encoding characteristics do not match any of the defined profiles.</p>
   <p class="note" role="note"><span>NOTE:</span> <a data-link-type="biblio" href="#biblio-av1">[AV1]</a> supports 3 bit depths: 8, 10 and 12 bits, and the maximum dimensions of a coded image is 65536x65536, when <a data-link-type="dfn" href="#biblio-av1" id="ref-for-biblio-av1③④">seq_level_idx</a> is set to 31 (maximum parameters level).</p>
   <div class="example" id="example-ee584b29"><a class="self-link" href="#example-ee584b29"></a>If an image is encoded with dimensions (respectively a bit depth) that exceed the maximum dimensions (respectively bit depth) required by the AV1 profile and level of the AVIF profiles defined in this specification, the file will only signal general AVIF brands.</div>
   <h3 class="heading settled" data-level="7.2" id="baseline-profile"><span class="secno">7.2. </span><span class="content">AVIF Baseline Profile</span><a class="self-link" href="#baseline-profile"></a></h3>
   <p>This section defines the MIAF AV1 Baseline profile of <a data-link-type="biblio" href="#biblio-heif">[HEIF]</a>, specifically for <a data-link-type="biblio" href="#biblio-av1">[AV1]</a> bitstreams, based on the constraints specified in <a data-link-type="biblio" href="#biblio-miaf">[MIAF]</a> and identified by the brand <dfn class="css" data-dfn-for="AV1 Image Item Type" data-dfn-type="value" data-export id="valdef-av1-image-item-type-ma1b">MA1B<a class="self-link" href="#valdef-av1-image-item-type-ma1b"></a></dfn>.</p>
   <p>If the brand <code>MA1B</code> is in the list of <a data-link-type="dfn" href="#biblio-isobmff" id="ref-for-biblio-isobmff③⓪">compatible_brands</a> of the <a data-link-type="dfn" href="#biblio-isobmff" id="ref-for-biblio-isobmff③①">FileTypeBox</a>, the common constraints in the section <a href="#brands">§ 5 Brands, Internet media types and file extensions</a> shall apply.</p>
   <p>The following additional constraints apply to all <a data-link-type="dfn" href="#av1-image-item" id="ref-for-av1-image-item②②">AV1 Image Items</a> and all <a data-link-type="dfn" href="#av1-image-sequence" id="ref-for-av1-image-sequence⑤">AV1 Image Sequences</a>:</p>
   <ul>
    <li data-md>
     <p>The AV1 profile shall be the Main Profile and the level shall be 5.1 or lower.</p>
   </ul>
   <p class="note" role="note"><span>NOTE:</span> AV1 tiers are not constrained because timing is optional in image sequences and are not relevant in image items or collections.</p>
   <p class="note" role="note"><span>NOTE:</span> Level 5.1 is chosen for the Baseline profile to ensure that no single coded image exceeds 4k resolution, as some decoder may not be able to handle larger images. More precisely, following <a data-link-type="biblio" href="#biblio-av1">[AV1]</a> level definitions, coded image items compliant to the AVIF Baseline profile may not have a number of pixels greater than 8912896, a width greater than 8192 or a height greater than 4352. It is still possible to use the Baseline profile to create larger images using grid derivation.</p>
   <div class="example" id="example-fd090b5d">
    <a class="self-link" href="#example-fd090b5d"></a> A file containing items compliant with this profile is expected to list the following brands, in any order, in the <a data-link-type="dfn" href="#biblio-isobmff" id="ref-for-biblio-isobmff③②">compatible_brands</a> of the <a data-link-type="dfn" href="#biblio-isobmff" id="ref-for-biblio-isobmff③③">FileTypeBox</a>: 
    <p><code>avif, mif1, miaf, MA1B</code></p>
    <p>A file containing a <a class="property" data-link-type="propdesc" href="#biblio-heif" id="ref-for-biblio-heif①⑥">pict</a> track compliant with this profile is expected to list the following brands, in any order, in the <a data-link-type="dfn" href="#biblio-isobmff" id="ref-for-biblio-isobmff③④">compatible_brands</a> of the <a data-link-type="dfn" href="#biblio-isobmff" id="ref-for-biblio-isobmff③⑤">FileTypeBox</a>:</p>
    <p><code>avis, msf1, miaf, MA1B</code></p>
    <p>A file containing a <a class="property" data-link-type="propdesc" href="#biblio-heif" id="ref-for-biblio-heif①⑦">pict</a> track compliant with this profile and made only of samples marked <a class="property" data-link-type="propdesc" href="#biblio-isobmff" id="ref-for-biblio-isobmff③⑥">sync</a> is expected to list the following brands, in any order, in the <a data-link-type="dfn" href="#biblio-isobmff" id="ref-for-biblio-isobmff③⑦">compatible_brands</a> of the <a data-link-type="dfn" href="#biblio-isobmff" id="ref-for-biblio-isobmff③⑧">FileTypeBox</a>:</p>
    <p><code>avis, avio, msf1, miaf, MA1B</code></p>
   </div>
   <h3 class="heading settled" data-level="7.3" id="advanced-profile"><span class="secno">7.3. </span><span class="content">AVIF Advanced Profile</span><a class="self-link" href="#advanced-profile"></a></h3>
   <p>This section defines the MIAF AV1 Advanced profile of <a data-link-type="biblio" href="#biblio-heif">[HEIF]</a>, specifically for <a data-link-type="biblio" href="#biblio-av1">[AV1]</a> bitstreams, based on the constraints specified in <a data-link-type="biblio" href="#biblio-miaf">[MIAF]</a> and identified by the brand <dfn class="css" data-dfn-for="AV1 Image Item Type" data-dfn-type="value" data-export id="valdef-av1-image-item-type-ma1a">MA1A<a class="self-link" href="#valdef-av1-image-item-type-ma1a"></a></dfn>.</p>
   <p>If the brand <code>MA1A</code> is in the list of <a data-link-type="dfn" href="#biblio-isobmff" id="ref-for-biblio-isobmff③⑨">compatible_brands</a> of the <a data-link-type="dfn" href="#biblio-isobmff" id="ref-for-biblio-isobmff④⓪">FileTypeBox</a>, the common constraints in the section <a href="#brands">§ 5 Brands, Internet media types and file extensions</a> shall apply.</p>
   <p>The following additional constraints apply to all <a data-link-type="dfn" href="#av1-image-item" id="ref-for-av1-image-item②③">AV1 Image Items</a>:</p>
   <ul>
    <li data-md>
     <p>The AV1 profile shall be the High Profile and the level shall be 6.0 or lower.</p>
   </ul>
   <p class="note" role="note"><span>NOTE:</span> Following <a data-link-type="biblio" href="#biblio-av1">[AV1]</a> level definitions, coded image items compliant to the AVIF Advanced profile may not have a number of pixels greater than 35651584, a width greater than 16384 or a height greater than 8704. It is still possible to use the Advanced profile to create larger images using grid derivation.</p>
   <p>The following additional constraints apply only to <a data-link-type="dfn" href="#av1-image-sequence" id="ref-for-av1-image-sequence⑥">AV1 Image Sequences</a>:</p>
   <ul>
    <li data-md>
     <p>The AV1 profile shall be either Main Profile or High Profile.</p>
    <li data-md>
     <p>The AV1 level for Main Profile shall be 5.1 or lower.</p>
    <li data-md>
     <p>The AV1 level for High Profile shall be 5.1 or lower.</p>
   </ul>
   <div class="example" id="example-e237da1f">
    <a class="self-link" href="#example-e237da1f"></a> A file containing items compliant with this profile is expected to list the following brands, in any order, in the <a data-link-type="dfn" href="#biblio-isobmff" id="ref-for-biblio-isobmff④①">compatible_brands</a> of the <a data-link-type="dfn" href="#biblio-isobmff" id="ref-for-biblio-isobmff④②">FileTypeBox</a>: 
    <p><code>avif, mif1, miaf, MA1A</code></p>
    <p>A file containing a <a class="property" data-link-type="propdesc" href="#biblio-heif" id="ref-for-biblio-heif①⑧">pict</a> track compliant with this profile is expected to list the following brands, in any order, in the <a data-link-type="dfn" href="#biblio-isobmff" id="ref-for-biblio-isobmff④③">compatible_brands</a> of the <a data-link-type="dfn" href="#biblio-isobmff" id="ref-for-biblio-isobmff④④">FileTypeBox</a>:</p>
    <p><code>avis, msf1, miaf, MA1A</code></p>
   </div>
   <h2 class="heading settled" data-level="8" id="mime-registration"><span class="secno">8. </span><span class="content">AVIF Media Type Registration</span><a class="self-link" href="#mime-registration"></a></h2>
   <p>The media type <code>"image/avif"</code> is officially registered with IANA and available at: <a href="https://www.iana.org/assignments/media-types/image/avif">https://www.iana.org/assignments/media-types/image/avif</a>.</p>
   <h2 class="heading settled" data-level="9" id="change-list"><span class="secno">9. </span><span class="content">Changes since v1.0.0 release</span><a class="self-link" href="#change-list"></a></h2>
   <ul>
    <li data-md>
<<<<<<< HEAD
     <p><a href="https://github.com/AOMediaCodec/av1-avif/pull/144">Update use of essential field for av1C.</a></p>
=======
     <p><a href="https://github.com/AOMediaCodec/av1-avif/pull/138">Clarify that constraints on reduced flags apply to non-layered images.</a></p>
>>>>>>> ecfaaa37
    <li data-md>
     <p><a href="https://github.com/AOMediaCodec/av1-avif/pull/130">Clarify in-profile and out-of-profile restrictions.</a></p>
    <li data-md>
     <p><a href="https://github.com/AOMediaCodec/av1-avif/pull/127">Replace Media Type section with link to IANA official registration.</a></p>
    <li data-md>
     <p><a href="https://github.com/AOMediaCodec/av1-avif/pull/118">Define properties for layered images.</a></p>
    <li data-md>
     <p><a href="https://github.com/AOMediaCodec/av1-avif/pull/125">Add restriction on transformative properties in derivation chains.</a></p>
    <li data-md>
     <p><a href="https://github.com/AOMediaCodec/av1-avif/pull/114">Extend semantics of avio brand to image items and clarify brand usage.</a></p>
    <li data-md>
     <p><a href="https://github.com/AOMediaCodec/av1-avif/pull/113">Clarify image sequence constraints in profile definitions.</a></p>
    <li data-md>
     <p><a href="https://github.com/AOMediaCodec/av1-avif/pull/116">add support for the ContentColourVolumeBox property.</a></p>
    <li data-md>
     <p><a href="https://github.com/AOMediaCodec/av1-avif/pull/112">Remove wrong recommendations regarding still flags in image sequences.</a></p>
    <li data-md>
     <p><a href="https://github.com/AOMediaCodec/av1-avif/pull/101">constrain auxiliary images to be full range, and ignore colr for alpha planes.</a></p>
    <li data-md>
     <p><a href="https://github.com/AOMediaCodec/av1-avif/pull/100">Rephrase statement about auxiliary images and profiles.</a> (Editorial change)</p>
    <li data-md>
     <p><a href="https://github.com/AOMediaCodec/av1-avif/pull/86">Remove the definition of the image/avif-sequence MIME type.</a></p>
    <li data-md>
     <p><a href="https://github.com/AOMediaCodec/av1-avif/pull/85">Adding bitdepth constraint for alpha and master images.</a> This is a non-backwards compatible change.</p>
   </ul>
  </main>
  <div data-fill-with="conformance">
   <h2 class="no-ref no-num heading settled" id="conformance"><span class="content"> Conformance</span><a class="self-link" href="#conformance"></a></h2>
   <p> Conformance requirements are expressed with a combination of descriptive assertions and RFC 2119 terminology.
            The key words “MUST”, “MUST NOT”, “REQUIRED”, “SHALL”, “SHALL NOT”, “SHOULD”, “SHOULD NOT”, “RECOMMENDED”, “MAY”, and “OPTIONAL”
            in the normative parts of this document
            are to be interpreted as described in RFC 2119.
            However, for readability,
            these words do not appear in all uppercase letters in this specification. </p>
   <p> All of the text of this specification is normative
            except sections explicitly marked as non-normative, examples, and notes. <a data-link-type="biblio" href="#biblio-rfc2119">[RFC2119]</a> </p>
   <p> Examples in this specification are introduced with the words “for example”
            or are set apart from the normative text with <code>class="example"</code>, like this: </p>
   <div class="example" id="example-example"><a class="self-link" href="#example-example"></a> This is an example of an informative example. </div>
   <p> Informative notes begin with the word “Note”
            and are set apart from the normative text with <code>class="note"</code>, like this: </p>
   <p class="note" role="note"> Note, this is an informative note. </p>
  </div>
<script>
(function() {
  "use strict";
  var collapseSidebarText = '<span aria-hidden="true">←</span> '
                          + '<span>Collapse Sidebar</span>';
  var expandSidebarText   = '<span aria-hidden="true">→</span> '
                          + '<span>Pop Out Sidebar</span>';
  var tocJumpText         = '<span aria-hidden="true">↑</span> '
                          + '<span>Jump to Table of Contents</span>';

  var sidebarMedia = window.matchMedia('screen and (min-width: 78em)');
  var autoToggle   = function(e){ toggleSidebar(e.matches) };
  if(sidebarMedia.addListener) {
    sidebarMedia.addListener(autoToggle);
  }

  function toggleSidebar(on) {
    if (on == undefined) {
      on = !document.body.classList.contains('toc-sidebar');
    }

    /* Don’t scroll to compensate for the ToC if we’re above it already. */
    var headY = 0;
    var head = document.querySelector('.head');
    if (head) {
      // terrible approx of "top of ToC"
      headY += head.offsetTop + head.offsetHeight;
    }
    var skipScroll = window.scrollY < headY;

    var toggle = document.getElementById('toc-toggle');
    var tocNav = document.getElementById('toc');
    if (on) {
      var tocHeight = tocNav.offsetHeight;
      document.body.classList.add('toc-sidebar');
      document.body.classList.remove('toc-inline');
      toggle.innerHTML = collapseSidebarText;
      if (!skipScroll) {
        window.scrollBy(0, 0 - tocHeight);
      }
      tocNav.focus();
      sidebarMedia.addListener(autoToggle); // auto-collapse when out of room
    }
    else {
      document.body.classList.add('toc-inline');
      document.body.classList.remove('toc-sidebar');
      toggle.innerHTML = expandSidebarText;
      if (!skipScroll) {
        window.scrollBy(0, tocNav.offsetHeight);
      }
      if (toggle.matches(':hover')) {
        /* Unfocus button when not using keyboard navigation,
           because I don’t know where else to send the focus. */
        toggle.blur();
      }
    }
  }

  function createSidebarToggle() {
    /* Create the sidebar toggle in JS; it shouldn’t exist when JS is off. */
    var toggle = document.createElement('a');
      /* This should probably be a button, but appearance isn’t standards-track.*/
    toggle.id = 'toc-toggle';
    toggle.class = 'toc-toggle';
    toggle.href = '#toc';
    toggle.innerHTML = collapseSidebarText;

    sidebarMedia.addListener(autoToggle);
    var toggler = function(e) {
      e.preventDefault();
      sidebarMedia.removeListener(autoToggle); // persist explicit off states
      toggleSidebar();
      return false;
    }
    toggle.addEventListener('click', toggler, false);


    /* Get <nav id=toc-nav>, or make it if we don’t have one. */
    var tocNav = document.getElementById('toc-nav');
    if (!tocNav) {
      tocNav = document.createElement('p');
      tocNav.id = 'toc-nav';
      /* Prepend for better keyboard navigation */
      document.body.insertBefore(tocNav, document.body.firstChild);
    }
    /* While we’re at it, make sure we have a Jump to Toc link. */
    var tocJump = document.getElementById('toc-jump');
    if (!tocJump) {
      tocJump = document.createElement('a');
      tocJump.id = 'toc-jump';
      tocJump.href = '#toc';
      tocJump.innerHTML = tocJumpText;
      tocNav.appendChild(tocJump);
    }

    tocNav.appendChild(toggle);
  }

  var toc = document.getElementById('toc');
  if (toc) {
    createSidebarToggle();
    toggleSidebar(sidebarMedia.matches);

    /* If the sidebar has been manually opened and is currently overlaying the text
       (window too small for the MQ to add the margin to body),
       then auto-close the sidebar once you click on something in there. */
    toc.addEventListener('click', function(e) {
      if(e.target.tagName.toLowerCase() == "a" && document.body.classList.contains('toc-sidebar') && !sidebarMedia.matches) {
        toggleSidebar(false);
      }
    }, false);
  }
  else {
    console.warn("Can’t find Table of Contents. Please use <nav id='toc'> around the ToC.");
  }

  /* Wrap tables in case they overflow */
  var tables = document.querySelectorAll(':not(.overlarge) > table.data, :not(.overlarge) > table.index');
  var numTables = tables.length;
  for (var i = 0; i < numTables; i++) {
    var table = tables[i];
    var wrapper = document.createElement('div');
    wrapper.className = 'overlarge';
    table.parentNode.insertBefore(wrapper, table);
    wrapper.appendChild(table);
  }

})();
</script>
  <h2 class="no-num no-ref heading settled" id="index"><span class="content">Index</span><a class="self-link" href="#index"></a></h2>
  <h3 class="no-num no-ref heading settled" id="index-defined-here"><span class="content">Terms defined by this specification</span><a class="self-link" href="#index-defined-here"></a></h3>
  <ul class="index">
   <li><a href="#valdef-av1layeredimageindexingproperty-a1lx">a1lx</a><span>, in §2.3.2.3.1</span>
   <li><a href="#valdef-operatingpointselectorproperty-a1op">a1op</a><span>, in §2.3.2.1.1</span>
   <li><a href="#valdef-av1-image-item-type-av01">av01</a><span>, in §2.1</span>
   <li><a href="#av1-alpha-image-item">AV1 Alpha Image Item</a><span>, in §4</span>
   <li><a href="#av1-alpha-image-sequence">AV1 Alpha Image Sequence</a><span>, in §4</span>
   <li><a href="#av1-auxiliary-image-item">AV1 Auxiliary Image Item</a><span>, in §4</span>
   <li><a href="#av1-auxiliary-image-sequence">AV1 Auxiliary Image Sequence</a><span>, in §4</span>
   <li><a href="#valdef-av1-item-configuration-property-av1c">av1C</a><span>, in §2.2.1</span>
   <li><a href="#av1-depth-image-item">AV1 Depth Image Item</a><span>, in §4</span>
   <li><a href="#av1-depth-image-sequence">AV1 Depth Image Sequence</a><span>, in §4</span>
   <li><a href="#av1-image-file-format">AV1 Image File Format</a><span>, in §1</span>
   <li><a href="#av1-image-item">AV1 Image Item</a><span>, in §2.1</span>
   <li><a href="#av1-image-item-data">AV1 Image Item Data</a><span>, in §2.1</span>
   <li><a href="#av1-image-sequence">AV1 Image Sequence</a><span>, in §3</span>
   <li><a href="#av1-item-configuration-property">AV1 Item Configuration Property</a><span>, in §2.2.1</span>
   <li><a href="#av1layeredimageindexingproperty">AV1LayeredImageIndexingProperty</a><span>, in §2.3.2.3.2</span>
   <li><a href="#avif-image-brand-avif">avif</a><span>, in §5.2</span>
   <li><a href="#avif-intra-only-brand-avio">avio</a><span>, in §5.2</span>
   <li><a href="#avif-image-sequence-brand-avis">avis</a><span>, in §5.3</span>
   <li><a href="#layer_size">layer_size</a><span>, in §2.3.2.3.4</span>
   <li><a href="#valdef-av1-image-item-type-ma1a">MA1A</a><span>, in §7.3</span>
   <li><a href="#valdef-av1-image-item-type-ma1b">MA1B</a><span>, in §7.2</span>
   <li><a href="#operatingpointselectorproperty">OperatingPointSelectorProperty</a><span>, in §2.3.2.1.2</span>
   <li><a href="#op_index">op_index</a><span>, in §2.3.2.1.4</span>
  </ul>
  <aside class="dfn-panel" data-for="term-for-biblio-av1">
   <a href="#biblio-av1">#biblio-av1</a><b>Referenced in:</b>
   <ul></ul>
  </aside>
  <aside class="dfn-panel" data-for="term-for-biblio-av1">
   <a href="#biblio-av1">#biblio-av1</a><b>Referenced in:</b>
   <ul></ul>
  </aside>
  <aside class="dfn-panel" data-for="term-for-biblio-av1">
   <a href="#biblio-av1">#biblio-av1</a><b>Referenced in:</b>
   <ul></ul>
  </aside>
  <aside class="dfn-panel" data-for="term-for-biblio-av1">
   <a href="#biblio-av1">#biblio-av1</a><b>Referenced in:</b>
   <ul></ul>
  </aside>
  <aside class="dfn-panel" data-for="term-for-biblio-av1">
   <a href="#biblio-av1">#biblio-av1</a><b>Referenced in:</b>
   <ul></ul>
  </aside>
  <aside class="dfn-panel" data-for="term-for-biblio-av1">
   <a href="#biblio-av1">#biblio-av1</a><b>Referenced in:</b>
   <ul></ul>
  </aside>
  <aside class="dfn-panel" data-for="term-for-biblio-av1">
   <a href="#biblio-av1">#biblio-av1</a><b>Referenced in:</b>
   <ul></ul>
  </aside>
  <aside class="dfn-panel" data-for="term-for-biblio-av1">
   <a href="#biblio-av1">#biblio-av1</a><b>Referenced in:</b>
   <ul></ul>
  </aside>
  <aside class="dfn-panel" data-for="term-for-biblio-av1">
   <a href="#biblio-av1">#biblio-av1</a><b>Referenced in:</b>
   <ul></ul>
  </aside>
  <aside class="dfn-panel" data-for="term-for-biblio-av1">
   <a href="#biblio-av1">#biblio-av1</a><b>Referenced in:</b>
   <ul></ul>
  </aside>
  <aside class="dfn-panel" data-for="term-for-biblio-av1">
   <a href="#biblio-av1">#biblio-av1</a><b>Referenced in:</b>
   <ul></ul>
  </aside>
  <aside class="dfn-panel" data-for="term-for-biblio-av1">
   <a href="#biblio-av1">#biblio-av1</a><b>Referenced in:</b>
   <ul></ul>
  </aside>
  <aside class="dfn-panel" data-for="term-for-biblio-av1">
   <a href="#biblio-av1">#biblio-av1</a><b>Referenced in:</b>
   <ul></ul>
  </aside>
  <aside class="dfn-panel" data-for="term-for-biblio-av1-isobmff">
   <a href="#biblio-av1-isobmff">#biblio-av1-isobmff</a><b>Referenced in:</b>
   <ul></ul>
  </aside>
  <aside class="dfn-panel" data-for="term-for-biblio-av1-isobmff">
   <a href="#biblio-av1-isobmff">#biblio-av1-isobmff</a><b>Referenced in:</b>
   <ul></ul>
  </aside>
  <aside class="dfn-panel" data-for="term-for-biblio-av1-isobmff">
   <a href="#biblio-av1-isobmff">#biblio-av1-isobmff</a><b>Referenced in:</b>
   <ul></ul>
  </aside>
  <aside class="dfn-panel" data-for="term-for-biblio-heif">
   <a href="#biblio-heif">#biblio-heif</a><b>Referenced in:</b>
   <ul></ul>
  </aside>
  <aside class="dfn-panel" data-for="term-for-biblio-heif">
   <a href="#biblio-heif">#biblio-heif</a><b>Referenced in:</b>
   <ul></ul>
  </aside>
  <aside class="dfn-panel" data-for="term-for-biblio-heif">
   <a href="#biblio-heif">#biblio-heif</a><b>Referenced in:</b>
   <ul></ul>
  </aside>
  <aside class="dfn-panel" data-for="term-for-biblio-heif">
   <a href="#biblio-heif">#biblio-heif</a><b>Referenced in:</b>
   <ul></ul>
  </aside>
  <aside class="dfn-panel" data-for="term-for-biblio-heif">
   <a href="#biblio-heif">#biblio-heif</a><b>Referenced in:</b>
   <ul></ul>
  </aside>
  <aside class="dfn-panel" data-for="term-for-biblio-heif">
   <a href="#biblio-heif">#biblio-heif</a><b>Referenced in:</b>
   <ul></ul>
  </aside>
  <aside class="dfn-panel" data-for="term-for-biblio-heif">
   <a href="#biblio-heif">#biblio-heif</a><b>Referenced in:</b>
   <ul></ul>
  </aside>
  <aside class="dfn-panel" data-for="term-for-biblio-isobmff">
   <a href="#biblio-isobmff">#biblio-isobmff</a><b>Referenced in:</b>
   <ul></ul>
  </aside>
  <aside class="dfn-panel" data-for="term-for-biblio-isobmff">
   <a href="#biblio-isobmff">#biblio-isobmff</a><b>Referenced in:</b>
   <ul></ul>
  </aside>
  <aside class="dfn-panel" data-for="term-for-biblio-isobmff">
   <a href="#biblio-isobmff">#biblio-isobmff</a><b>Referenced in:</b>
   <ul></ul>
  </aside>
  <aside class="dfn-panel" data-for="term-for-biblio-isobmff">
   <a href="#biblio-isobmff">#biblio-isobmff</a><b>Referenced in:</b>
   <ul></ul>
  </aside>
  <aside class="dfn-panel" data-for="term-for-biblio-isobmff">
   <a href="#biblio-isobmff">#biblio-isobmff</a><b>Referenced in:</b>
   <ul></ul>
  </aside>
  <aside class="dfn-panel" data-for="term-for-biblio-isobmff">
   <a href="#biblio-isobmff">#biblio-isobmff</a><b>Referenced in:</b>
   <ul></ul>
  </aside>
  <aside class="dfn-panel" data-for="term-for-biblio-isobmff">
   <a href="#biblio-isobmff">#biblio-isobmff</a><b>Referenced in:</b>
   <ul></ul>
  </aside>
  <aside class="dfn-panel" data-for="term-for-biblio-miaf">
   <a href="#biblio-miaf">#biblio-miaf</a><b>Referenced in:</b>
   <ul></ul>
  </aside>
  <aside class="dfn-panel" data-for="term-for-biblio-miaf">
   <a href="#biblio-miaf">#biblio-miaf</a><b>Referenced in:</b>
   <ul></ul>
  </aside>
  <aside class="dfn-panel" data-for="term-for-biblio-miaf">
   <a href="#biblio-miaf">#biblio-miaf</a><b>Referenced in:</b>
   <ul></ul>
  </aside>
  <aside class="dfn-panel" data-for="term-for-biblio-miaf">
   <a href="#biblio-miaf">#biblio-miaf</a><b>Referenced in:</b>
   <ul></ul>
  </aside>
  <aside class="dfn-panel" data-for="term-for-biblio-miaf">
   <a href="#biblio-miaf">#biblio-miaf</a><b>Referenced in:</b>
   <ul></ul>
  </aside>
  <h3 class="no-num no-ref heading settled" id="index-defined-elsewhere"><span class="content">Terms defined by reference</span><a class="self-link" href="#index-defined-elsewhere"></a></h3>
  <ul class="index">
   <li>
    <a data-link-type="biblio">[AV1]</a> defines the following terms:
    <ul>
     <li><span class="dfn-paneled" id="term-for-biblio-av1" style="color:initial">av1 bitstream</span>
     <li><span class="dfn-paneled" id="term-for-biblio-av1①" style="color:initial">color_range</span>
     <li><span class="dfn-paneled" id="term-for-biblio-av1②" style="color:initial">intra frame</span>
     <li><span class="dfn-paneled" id="term-for-biblio-av1③" style="color:initial">metadata obu</span>
     <li><span class="dfn-paneled" id="term-for-biblio-av1④" style="color:initial">mono_chrome</span>
     <li><span class="dfn-paneled" id="term-for-biblio-av1⑤" style="color:initial">operating point</span>
     <li><span class="dfn-paneled" id="term-for-biblio-av1⑥" style="color:initial">operating_points_cnt_minus_1</span>
     <li><span class="dfn-paneled" id="term-for-biblio-av1⑦" style="color:initial">reduced_still_picture_header</span>
     <li><span class="dfn-paneled" id="term-for-biblio-av1⑧" style="color:initial">seq_level_idx</span>
     <li><span class="dfn-paneled" id="term-for-biblio-av1⑨" style="color:initial">sequence header obu</span>
     <li><span class="dfn-paneled" id="term-for-biblio-av1①⓪" style="color:initial">spatial_id</span>
     <li><span class="dfn-paneled" id="term-for-biblio-av1①①" style="color:initial">still_picture</span>
     <li><span class="dfn-paneled" id="term-for-biblio-av1①②" style="color:initial">temporal unit</span>
    </ul>
   <li>
    <a data-link-type="biblio">[AV1-ISOBMFF]</a> defines the following terms:
    <ul>
     <li><span class="dfn-paneled" id="term-for-biblio-av1-isobmff" style="color:initial">av1 sample</span>
     <li><span class="dfn-paneled" id="term-for-biblio-av1-isobmff①" style="color:initial">av1 track</span>
     <li><span class="dfn-paneled" id="term-for-biblio-av1-isobmff②" style="color:initial">av1codecconfigurationbox</span>
    </ul>
   <li>
    <a data-link-type="biblio">[HEIF]</a> defines the following terms:
    <ul>
     <li><span class="dfn-paneled" id="term-for-biblio-heif" style="color:initial">colr</span>
     <li><span class="dfn-paneled" id="term-for-biblio-heif①" style="color:initial">ispe</span>
     <li><span class="dfn-paneled" id="term-for-biblio-heif②" style="color:initial">layer_id</span>
     <li><span class="dfn-paneled" id="term-for-biblio-heif③" style="color:initial">lsel</span>
     <li><span class="dfn-paneled" id="term-for-biblio-heif④" style="color:initial">pasp</span>
     <li><span class="dfn-paneled" id="term-for-biblio-heif⑤" style="color:initial">pict</span>
     <li><span class="dfn-paneled" id="term-for-biblio-heif⑥" style="color:initial">pixi</span>
    </ul>
   <li>
    <a data-link-type="biblio">[ISOBMFF]</a> defines the following terms:
    <ul>
     <li><span class="dfn-paneled" id="term-for-biblio-isobmff" style="color:initial">cclv</span>
     <li><span class="dfn-paneled" id="term-for-biblio-isobmff①" style="color:initial">clli</span>
     <li><span class="dfn-paneled" id="term-for-biblio-isobmff②" style="color:initial">compatible_brands</span>
     <li><span class="dfn-paneled" id="term-for-biblio-isobmff③" style="color:initial">filetypebox</span>
     <li><span class="dfn-paneled" id="term-for-biblio-isobmff④" style="color:initial">major_brand</span>
     <li><span class="dfn-paneled" id="term-for-biblio-isobmff⑤" style="color:initial">mdcv</span>
     <li><span class="dfn-paneled" id="term-for-biblio-isobmff⑥" style="color:initial">sync</span>
    </ul>
   <li>
    <a data-link-type="biblio">[MIAF]</a> defines the following terms:
    <ul>
     <li><span class="dfn-paneled" id="term-for-biblio-miaf" style="color:initial">miaf</span>
     <li><span class="dfn-paneled" id="term-for-biblio-miaf①" style="color:initial">miaf auxiliary image item</span>
     <li><span class="dfn-paneled" id="term-for-biblio-miaf②" style="color:initial">miaf auxiliary image sequence</span>
     <li><span class="dfn-paneled" id="term-for-biblio-miaf③" style="color:initial">miaf image item</span>
     <li><span class="dfn-paneled" id="term-for-biblio-miaf④" style="color:initial">miaf image sequence</span>
    </ul>
  </ul>
  <h2 class="no-num no-ref heading settled" id="references"><span class="content">References</span><a class="self-link" href="#references"></a></h2>
  <h3 class="no-num no-ref heading settled" id="normative"><span class="content">Normative References</span><a class="self-link" href="#normative"></a></h3>
  <dl>
   <dt id="biblio-av1">[AV1]
   <dd><a href="https://aomediacodec.github.io/av1-spec/av1-spec.pdf">AV1 Bitstream &amp; Decoding Process Specification</a>. LS. URL: <a href="https://aomediacodec.github.io/av1-spec/av1-spec.pdf">https://aomediacodec.github.io/av1-spec/av1-spec.pdf</a>
   <dt id="biblio-av1-isobmff">[AV1-ISOBMFF]
   <dd><a href="https://aomediacodec.github.io/av1-isobmff/">AV1 Codec ISO Media File Format Binding</a>. LS. URL: <a href="https://aomediacodec.github.io/av1-isobmff/">https://aomediacodec.github.io/av1-isobmff/</a>
   <dt id="biblio-heif">[HEIF]
   <dd><a href="https://www.iso.org/standard/66067.html">Information technology — High efficiency coding and media delivery in heterogeneous environments — Part 12: Image File Format</a>. International Standard. URL: <a href="https://www.iso.org/standard/66067.html">https://www.iso.org/standard/66067.html</a>
   <dt id="biblio-isobmff">[ISOBMFF]
   <dd><a href="https://www.iso.org/standard/68960.html">Information technology — Coding of audio-visual objects — Part 12: ISO base media file format</a>. International Standard. URL: <a href="https://www.iso.org/standard/68960.html">https://www.iso.org/standard/68960.html</a>
   <dt id="biblio-miaf">[MIAF]
   <dd><a href="https://www.iso.org/standard/74417.html">Information technology -- Multimedia application format (MPEG-A) -- Part 22: Multi-Image Application Format (MiAF)</a>. Enquiry. URL: <a href="https://www.iso.org/standard/74417.html">https://www.iso.org/standard/74417.html</a>
   <dt id="biblio-rfc2119">[RFC2119]
   <dd>S. Bradner. <a href="https://tools.ietf.org/html/rfc2119">Key words for use in RFCs to Indicate Requirement Levels</a>. March 1997. Best Current Practice. URL: <a href="https://tools.ietf.org/html/rfc2119">https://tools.ietf.org/html/rfc2119</a>
  </dl>
  <aside class="dfn-panel" data-for="av1-image-file-format">
   <b><a href="#av1-image-file-format">#av1-image-file-format</a></b><b>Referenced in:</b>
   <ul>
    <li><a href="#ref-for-av1-image-file-format">1. Scope</a> <a href="#ref-for-av1-image-file-format①">(2)</a> <a href="#ref-for-av1-image-file-format②">(3)</a> <a href="#ref-for-av1-image-file-format③">(4)</a>
    <li><a href="#ref-for-av1-image-file-format④">5.1. Brands overview</a> <a href="#ref-for-av1-image-file-format⑤">(2)</a> <a href="#ref-for-av1-image-file-format⑥">(3)</a> <a href="#ref-for-av1-image-file-format⑦">(4)</a> <a href="#ref-for-av1-image-file-format⑧">(5)</a>
    <li><a href="#ref-for-av1-image-file-format⑨">7.1. Overview</a> <a href="#ref-for-av1-image-file-format①⓪">(2)</a> <a href="#ref-for-av1-image-file-format①①">(3)</a>
   </ul>
  </aside>
  <aside class="dfn-panel" data-for="av1-image-item">
   <b><a href="#av1-image-item">#av1-image-item</a></b><b>Referenced in:</b>
   <ul>
    <li><a href="#ref-for-av1-image-item">2.1. AV1 Image Item</a> <a href="#ref-for-av1-image-item①">(2)</a> <a href="#ref-for-av1-image-item②">(3)</a>
    <li><a href="#ref-for-av1-image-item③">2.2.2. Other Item Properties</a>
    <li><a href="#ref-for-av1-image-item④">2.3.1. Overview</a> <a href="#ref-for-av1-image-item⑤">(2)</a> <a href="#ref-for-av1-image-item⑥">(3)</a> <a href="#ref-for-av1-image-item⑦">(4)</a> <a href="#ref-for-av1-image-item⑧">(5)</a> <a href="#ref-for-av1-image-item⑨">(6)</a> <a href="#ref-for-av1-image-item①⓪">(7)</a>
    <li><a href="#ref-for-av1-image-item①①">2.3.2.1.2. Description</a> <a href="#ref-for-av1-image-item①②">(2)</a> <a href="#ref-for-av1-image-item①③">(3)</a>
    <li><a href="#ref-for-av1-image-item①④">2.3.2.2. Layer Selector Property</a>
    <li><a href="#ref-for-av1-image-item①⑤">2.3.2.3.2. Description</a>
    <li><a href="#ref-for-av1-image-item①⑥">4. Auxiliary Image Items and Sequences</a>
    <li><a href="#ref-for-av1-image-item①⑦">5.2. AVIF image and image collection brand</a> <a href="#ref-for-av1-image-item①⑧">(2)</a> <a href="#ref-for-av1-image-item①⑨">(3)</a> <a href="#ref-for-av1-image-item②⓪">(4)</a>
    <li><a href="#ref-for-av1-image-item②①">5.3. AVIF image sequence brands</a>
    <li><a href="#ref-for-av1-image-item②②">7.2. AVIF Baseline Profile</a>
    <li><a href="#ref-for-av1-image-item②③">7.3. AVIF Advanced Profile</a>
   </ul>
  </aside>
  <aside class="dfn-panel" data-for="av1-image-item-data">
   <b><a href="#av1-image-item-data">#av1-image-item-data</a></b><b>Referenced in:</b>
   <ul>
    <li><a href="#ref-for-av1-image-item-data">2.1. AV1 Image Item</a> <a href="#ref-for-av1-image-item-data①">(2)</a> <a href="#ref-for-av1-image-item-data②">(3)</a>
    <li><a href="#ref-for-av1-image-item-data③">2.2.1. AV1 Item Configuration Property</a> <a href="#ref-for-av1-image-item-data④">(2)</a>
    <li><a href="#ref-for-av1-image-item-data⑤">2.3.1. Overview</a> <a href="#ref-for-av1-image-item-data⑥">(2)</a> <a href="#ref-for-av1-image-item-data⑦">(3)</a>
    <li><a href="#ref-for-av1-image-item-data⑧">2.3.2.3.2. Description</a>
   </ul>
  </aside>
  <aside class="dfn-panel" data-for="av1-item-configuration-property">
   <b><a href="#av1-item-configuration-property">#av1-item-configuration-property</a></b><b>Referenced in:</b>
   <ul>
    <li><a href="#ref-for-av1-item-configuration-property">2.1. AV1 Image Item</a>
    <li><a href="#ref-for-av1-item-configuration-property①">2.2.2. Other Item Properties</a>
   </ul>
  </aside>
  <aside class="dfn-panel" data-for="operatingpointselectorproperty">
   <b><a href="#operatingpointselectorproperty">#operatingpointselectorproperty</a></b><b>Referenced in:</b>
   <ul>
    <li><a href="#ref-for-operatingpointselectorproperty">2.3.1. Overview</a> <a href="#ref-for-operatingpointselectorproperty①">(2)</a> <a href="#ref-for-operatingpointselectorproperty②">(3)</a> <a href="#ref-for-operatingpointselectorproperty③">(4)</a> <a href="#ref-for-operatingpointselectorproperty④">(5)</a>
    <li><a href="#ref-for-operatingpointselectorproperty⑤">2.3.2.1.2. Description</a> <a href="#ref-for-operatingpointselectorproperty⑥">(2)</a>
   </ul>
  </aside>
  <aside class="dfn-panel" data-for="av1-image-sequence">
   <b><a href="#av1-image-sequence">#av1-image-sequence</a></b><b>Referenced in:</b>
   <ul>
    <li><a href="#ref-for-av1-image-sequence">3. Image Sequences</a>
    <li><a href="#ref-for-av1-image-sequence①">4. Auxiliary Image Items and Sequences</a>
    <li><a href="#ref-for-av1-image-sequence②">5.3. AVIF image sequence brands</a> <a href="#ref-for-av1-image-sequence③">(2)</a> <a href="#ref-for-av1-image-sequence④">(3)</a>
    <li><a href="#ref-for-av1-image-sequence⑤">7.2. AVIF Baseline Profile</a>
    <li><a href="#ref-for-av1-image-sequence⑥">7.3. AVIF Advanced Profile</a>
   </ul>
  </aside>
  <aside class="dfn-panel" data-for="av1-auxiliary-image-item">
   <b><a href="#av1-auxiliary-image-item">#av1-auxiliary-image-item</a></b><b>Referenced in:</b>
   <ul>
    <li><a href="#ref-for-av1-auxiliary-image-item">4. Auxiliary Image Items and Sequences</a> <a href="#ref-for-av1-auxiliary-image-item①">(2)</a>
    <li><a href="#ref-for-av1-auxiliary-image-item②">5.2. AVIF image and image collection brand</a>
   </ul>
  </aside>
  <aside class="dfn-panel" data-for="av1-auxiliary-image-sequence">
   <b><a href="#av1-auxiliary-image-sequence">#av1-auxiliary-image-sequence</a></b><b>Referenced in:</b>
   <ul>
    <li><a href="#ref-for-av1-auxiliary-image-sequence">4. Auxiliary Image Items and Sequences</a> <a href="#ref-for-av1-auxiliary-image-sequence①">(2)</a>
    <li><a href="#ref-for-av1-auxiliary-image-sequence②">5.3. AVIF image sequence brands</a>
   </ul>
  </aside>
  <aside class="dfn-panel" data-for="av1-alpha-image-item">
   <b><a href="#av1-alpha-image-item">#av1-alpha-image-item</a></b><b>Referenced in:</b>
   <ul>
    <li><a href="#ref-for-av1-alpha-image-item">4. Auxiliary Image Items and Sequences</a> <a href="#ref-for-av1-alpha-image-item①">(2)</a>
   </ul>
  </aside>
  <aside class="dfn-panel" data-for="av1-alpha-image-sequence">
   <b><a href="#av1-alpha-image-sequence">#av1-alpha-image-sequence</a></b><b>Referenced in:</b>
   <ul>
    <li><a href="#ref-for-av1-alpha-image-sequence">4. Auxiliary Image Items and Sequences</a> <a href="#ref-for-av1-alpha-image-sequence①">(2)</a>
   </ul>
  </aside>
  <aside class="dfn-panel" data-for="avif-image-brand-avif">
   <b><a href="#avif-image-brand-avif">#avif-image-brand-avif</a></b><b>Referenced in:</b>
   <ul>
    <li><a href="#ref-for-avif-image-brand-avif">5.2. AVIF image and image collection brand</a>
    <li><a href="#ref-for-avif-image-brand-avif①">6. General constraints</a>
   </ul>
  </aside>
  <aside class="dfn-panel" data-for="avif-intra-only-brand-avio">
   <b><a href="#avif-intra-only-brand-avio">#avif-intra-only-brand-avio</a></b><b>Referenced in:</b>
   <ul>
    <li><a href="#ref-for-avif-intra-only-brand-avio">5.2. AVIF image and image collection brand</a> <a href="#ref-for-avif-intra-only-brand-avio①">(2)</a>
    <li><a href="#ref-for-avif-intra-only-brand-avio②">5.3. AVIF image sequence brands</a> <a href="#ref-for-avif-intra-only-brand-avio③">(2)</a>
   </ul>
  </aside>
  <aside class="dfn-panel" data-for="avif-image-sequence-brand-avis">
   <b><a href="#avif-image-sequence-brand-avis">#avif-image-sequence-brand-avis</a></b><b>Referenced in:</b>
   <ul>
    <li><a href="#ref-for-avif-image-sequence-brand-avis">5.3. AVIF image sequence brands</a>
    <li><a href="#ref-for-avif-image-sequence-brand-avis①">6. General constraints</a>
    <li><a href="#ref-for-avif-image-sequence-brand-avis②">7.1. Overview</a>
   </ul>
  </aside>
<script>/* script-dfn-panel */

document.body.addEventListener("click", function(e) {
    var queryAll = function(sel) { return [].slice.call(document.querySelectorAll(sel)); }
    // Find the dfn element or panel, if any, that was clicked on.
    var el = e.target;
    var target;
    var hitALink = false;
    while(el.parentElement) {
        if(el.tagName == "A") {
            // Clicking on a link in a <dfn> shouldn't summon the panel
            hitALink = true;
        }
        if(el.classList.contains("dfn-paneled")) {
            target = "dfn";
            break;
        }
        if(el.classList.contains("dfn-panel")) {
            target = "dfn-panel";
            break;
        }
        el = el.parentElement;
    }
    if(target != "dfn-panel") {
        // Turn off any currently "on" or "activated" panels.
        queryAll(".dfn-panel.on, .dfn-panel.activated").forEach(function(el){
            el.classList.remove("on");
            el.classList.remove("activated");
        });
    }
    if(target == "dfn" && !hitALink) {
        // open the panel
        var dfnPanel = document.querySelector(".dfn-panel[data-for='" + el.id + "']");
        if(dfnPanel) {
            dfnPanel.classList.add("on");
            var rect = el.getBoundingClientRect();
            dfnPanel.style.left = window.scrollX + rect.right + 5 + "px";
            dfnPanel.style.top = window.scrollY + rect.top + "px";
            var panelRect = dfnPanel.getBoundingClientRect();
            var panelWidth = panelRect.right - panelRect.left;
            if(panelRect.right > document.body.scrollWidth && (rect.left - (panelWidth + 5)) > 0) {
                // Reposition, because the panel is overflowing
                dfnPanel.style.left = window.scrollX + rect.left - (panelWidth + 5) + "px";
            }
        } else {
            console.log("Couldn't find .dfn-panel[data-for='" + el.id + "']");
        }
    } else if(target == "dfn-panel") {
        // Switch it to "activated" state, which pins it.
        el.classList.add("activated");
        el.style.left = null;
        el.style.top = null;
    }

});
</script><|MERGE_RESOLUTION|>--- conflicted
+++ resolved
@@ -1214,11 +1214,7 @@
 </style>
   <meta content="Bikeshed version 872cce6d3026423d677f3bd5837f1a1a46299a04" name="generator">
   <link href="https://AOMediaCodec.github.io/av1-avif" rel="canonical">
-<<<<<<< HEAD
   <meta content="68abca09f94e16bb42baeaa65defb70cbfb90019" name="document-revision">
-=======
-  <meta content="835ed501c1550ad4b3c07f920b43d72924f77653" name="document-revision">
->>>>>>> ecfaaa37
 <style>/* style-md-lists */
 
 /* This is a weird hack for me not yet following the commonmark spec
@@ -1738,11 +1734,9 @@
    <h2 class="heading settled" data-level="9" id="change-list"><span class="secno">9. </span><span class="content">Changes since v1.0.0 release</span><a class="self-link" href="#change-list"></a></h2>
    <ul>
     <li data-md>
-<<<<<<< HEAD
      <p><a href="https://github.com/AOMediaCodec/av1-avif/pull/144">Update use of essential field for av1C.</a></p>
-=======
+    <li data-md>
      <p><a href="https://github.com/AOMediaCodec/av1-avif/pull/138">Clarify that constraints on reduced flags apply to non-layered images.</a></p>
->>>>>>> ecfaaa37
     <li data-md>
      <p><a href="https://github.com/AOMediaCodec/av1-avif/pull/130">Clarify in-profile and out-of-profile restrictions.</a></p>
     <li data-md>
